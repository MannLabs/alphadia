import logging
import os
from dataclasses import dataclass

import pandas as pd
from alphabase.peptide import fragment, precursor
from alphabase.spectral_library import base
from alphabase.spectral_library.base import SpecLibBase

from alphadia import utils
from alphadia.constants.keys import ConfigKeys
from alphadia.constants.settings import FIGURES_FOLDER_NAME
from alphadia.exceptions import NoPsmFoundError
from alphadia.libtransform.mbr import MbrLibraryBuilder
from alphadia.outputtransform import grouping
from alphadia.outputtransform.df_builders import (
    build_run_internal_df,
    build_run_stat_df,
    log_stat_df,
    transfer_library_stat_df,
)
from alphadia.outputtransform.outputaccumulator import (
    AccumulationBroadcaster,
    TransferLearningAccumulator,
)
from alphadia.outputtransform.protein_fdr import perform_protein_fdr
from alphadia.outputtransform.quant_builder import QuantBuilder
from alphadia.outputtransform.utils import read_df, write_df
from alphadia.transferlearning.train import FinetuneManager
from alphadia.workflow.config import Config

logger = logging.getLogger()


@dataclass
class LFQOutputConfig:
    quant_level: str
    level_name: str
    intensity_column: str
    save_fragments: bool = False


class SearchPlanOutput:
    PSM_INPUT = "psm"
    PRECURSOR_OUTPUT = "precursors"
    STAT_OUTPUT = "stat"
    INTERNAL_OUTPUT = "internal"
    PG_OUTPUT = "protein_groups"
    LIBRARY_OUTPUT = "speclib.mbr"
    TRANSFER_OUTPUT = "speclib.transfer"
    TRANSFER_MODEL = "peptdeep.transfer"
    TRANSFER_STATS_OUTPUT = "stats.transfer"

    def __init__(self, config: Config, output_folder: str):
        """Combine individual searches into and build combined outputs

        In alphaDIA the search plan orchestrates the library building preparation,
        schedules the individual searches and combines the individual outputs into a single output.

        The SearchPlanOutput class is responsible for combining the individual search outputs into a single output.

        This includes:
        - combining the individual precursor tables
        - building the output stat table
        - performing protein grouping
        - performing protein FDR
        - performin label-free quantification
        - building the spectral library

        Parameters
        ----------

        config: Config
            Configuration object

        output_folder: str
            Output folder
        """
        self.config = config
        self.output_folder = output_folder

        self._figure_path = (
            os.path.join(self.output_folder, FIGURES_FOLDER_NAME)
            if self.config[ConfigKeys.GENERAL][ConfigKeys.SAVE_FIGURES]
            else None
        )
        if self._figure_path and not os.path.exists(self._figure_path):
            os.makedirs(self._figure_path)

    def build(self, folder_list: list[str], base_spec_lib: base.SpecLibBase | None):
        """Build output from a list of search outputs.

        The following files are written to the output folder:
        - precursor.tsv
        - protein_groups.tsv
        - stat.tsv
        - speclib.mbr.hdf

        Parameters
        ----------

        folder_list: List[str]
            List of folders containing the search outputs

        base_spec_lib: base.SpecLibBase, optional
            Base spectral library

        """
        logger.progress("Processing search outputs")
        psm_df = self._build_precursor_table(folder_list, save=False)
        self._build_stat_df(folder_list, psm_df=psm_df, save=True)
        self._build_internal_df(folder_list, save=True)
        self._build_lfq_tables(folder_list, psm_df=psm_df, save=True)

        if self.config["general"]["save_mbr_library"]:
            if base_spec_lib is None:
                raise ValueError(
                    "Passing base spectral library is required for MBR library building."
                )
            self._build_mbr_library(base_spec_lib, psm_df=psm_df, save=True)

        if self.config["transfer_library"]["enabled"]:
            self._build_transfer_library(folder_list, save=True)

        if self.config["transfer_learning"]["enabled"]:
            self._build_transfer_model(save=True)

    def _build_transfer_model(self, save=True):
        """
        Finetune PeptDeep models using the transfer library

        Parameters
        ----------
        save : bool, optional
            Whether to save the statistics of the transfer learning on disk, by default True
        """
        logger.progress("Train PeptDeep Models")

        transfer_lib_path = os.path.join(
            self.output_folder, f"{self.TRANSFER_OUTPUT}.hdf"
        )
        if not os.path.exists(transfer_lib_path):
            raise ValueError(
                f"Transfer library not found at {transfer_lib_path}, did you enable library generation?"
            )

        transfer_lib = SpecLibBase()
        transfer_lib.load_hdf(
            transfer_lib_path,
            load_mod_seq=True,
        )

        device = utils.get_torch_device(self.config["general"]["use_gpu"])

        tune_mgr = FinetuneManager(
            device=device,
            lr_patience=self.config["transfer_learning"]["lr_patience"],
            test_interval=self.config["transfer_learning"]["test_interval"],
            train_fraction=self.config["transfer_learning"]["train_fraction"],
            validation_fraction=self.config["transfer_learning"]["validation_fraction"],
            test_fraction=self.config["transfer_learning"]["test_fraction"],
            epochs=self.config["transfer_learning"]["epochs"],
            warmup_epochs=self.config["transfer_learning"]["warmup_epochs"],
            batch_size=self.config["transfer_learning"]["batch_size"],
            max_lr=self.config["transfer_learning"]["max_lr"],
            nce=self.config["transfer_learning"]["nce"],
            instrument=self.config["transfer_learning"]["instrument"],
        )
        rt_stats = tune_mgr.finetune_rt(transfer_lib.precursor_df)
        charge_stats = tune_mgr.finetune_charge(transfer_lib.precursor_df)
        ms2_stats = tune_mgr.finetune_ms2(
            transfer_lib.precursor_df.copy(), transfer_lib.fragment_intensity_df.copy()
        )

        tune_mgr.save_models(os.path.join(self.output_folder, self.TRANSFER_MODEL))

        combined_stats = pd.concat([rt_stats, charge_stats, ms2_stats])

        if save:
            logger.info("Writing transfer learning stats output to disk")
            write_df(
                combined_stats,
                os.path.join(self.output_folder, self.TRANSFER_STATS_OUTPUT),
                file_format="tsv",
            )

    def _build_transfer_library(
        self,
        folder_list: list[str],
        keep_top: int = 3,
        number_of_processes: int = 4,
        save: bool = True,
    ) -> base.SpecLibBase:
        """
        A function to get the transfer library

        Parameters
        ----------
        folder_list : List[str]
            The list of output folders.

        keep_top : int
            The number of top runs to keep per each precursor, based on the proba. (smaller the proba, better the run)

        number_of_processes : int, optional
            The number of processes to use, by default 2

        save : bool, optional
            Whether to save the transfer library to disk, by default True

        Returns
        -------
        base.SpecLibBase
            The transfer Learning library
        """
        logger.progress("======== Building transfer library ========")
        transferAccumulator = TransferLearningAccumulator(
            keep_top=self.config["transfer_library"]["top_k_samples"],
            norm_delta_max=self.config["transfer_library"]["norm_delta_max"],
            precursor_correlation_cutoff=self.config["transfer_library"][
                "precursor_correlation_cutoff"
            ],
            fragment_correlation_ratio=self.config["transfer_library"][
                "fragment_correlation_ratio"
            ],
        )
        accumulationBroadcaster = AccumulationBroadcaster(
            folder_list=folder_list,
            number_of_processes=number_of_processes,
            processing_kwargs={
                "charged_frag_types": fragment.get_charged_frag_types(
                    self.config["transfer_library"]["fragment_types"],
                    self.config["transfer_library"]["max_charge"],
                )
            },
        )

        accumulationBroadcaster.subscribe(transferAccumulator)
        accumulationBroadcaster.run()
        logger.info(
            f"Built transfer library using {len(folder_list)} folders and {number_of_processes} processes"
        )
        log_stat_df(transfer_library_stat_df(transferAccumulator.consensus_speclibase))
        if save:
            logging.info("Writing transfer library to disk")
            transferAccumulator.consensus_speclibase.save_hdf(
                os.path.join(self.output_folder, f"{self.TRANSFER_OUTPUT}.hdf")
            )

        return transferAccumulator.consensus_speclibase

    def _load_precursor_table(self):
        """Load precursor table from output folder.
        Helper functions used by other builders.

        Returns
        -------

        psm_df: pd.DataFrame
            Precursor table
        """

        return read_df(
            os.path.join(self.output_folder, f"{self.PRECURSOR_OUTPUT}"),
            file_format=self.config["search_output"]["file_format"],
        )

    def _build_precursor_table(
        self,
        folder_list: list[str],
        save: bool = True,
    ):
        """Build precursor table from a list of search outputs

        Parameters
        ----------

        folder_list: List[str]
            List of folders containing the search outputs

        save: bool
            Save the precursor table to disk

        Returns
        -------

        psm_df: pd.DataFrame
            Precursor table
        """
        logger.progress("Performing protein grouping and FDR")

        psm_df_list = []

        for folder in folder_list:
            raw_name = os.path.basename(folder)
            psm_path = os.path.join(folder, f"{self.PSM_INPUT}.parquet")

            logger.info(f"Building output for {raw_name}")

            if not os.path.exists(psm_path):
                logger.warning(f"no psm file found for {raw_name}, skipping")
            else:
                try:
                    run_df = pd.read_parquet(psm_path)
                    psm_df_list.append(run_df)
                except Exception as e:
                    logger.warning(f"Error reading psm file for {raw_name}")
                    logger.warning(e)

        logger.info("Building combined output")
        psm_df = pd.concat(psm_df_list)

        if len(psm_df) == 0:
            raise NoPsmFoundError()

        logger.info("Performing protein inference")

        psm_df["mods"] = psm_df["mods"].fillna("")
        # make mods column a string not object
        psm_df["mods"] = psm_df["mods"].astype(str)
        psm_df["mod_sites"] = psm_df["mod_sites"].fillna("")
        # make mod_sites column a string not object
        psm_df["mod_sites"] = psm_df["mod_sites"].astype(str)
        psm_df = precursor.hash_precursor_df(psm_df)

        if self.config["fdr"]["inference_strategy"] == "library":
            logger.info(
                "Inference strategy: library. Using library grouping for protein inference"
            )

            psm_df["pg"] = psm_df[self.config["fdr"]["group_level"]]
            psm_df["pg_master"] = psm_df[self.config["fdr"]["group_level"]]

        elif self.config["fdr"]["inference_strategy"] == "maximum_parsimony":
            logger.info(
                "Inference strategy: maximum_parsimony. Using maximum parsimony for protein inference"
            )

            psm_df = grouping.perform_grouping(
                psm_df, genes_or_proteins=self.config["fdr"]["group_level"], group=False
            )

        elif self.config["fdr"]["inference_strategy"] == "heuristic":
            logger.info(
                "Inference strategy: heuristic. Using maximum parsimony with grouping for protein inference"
            )

            psm_df = grouping.perform_grouping(
                psm_df, genes_or_proteins=self.config["fdr"]["group_level"], group=True
            )

        else:
            raise ValueError(
                f"Unknown inference strategy: {self.config['fdr']['inference_strategy']}. Valid options are 'library', 'maximum_parsimony' and 'heuristic'"
            )

        logger.info("Performing protein FDR")

        psm_df = perform_protein_fdr(psm_df, self._figure_path)
        psm_df = psm_df[psm_df["pg_qval"] <= self.config["fdr"]["fdr"]]

        pg_count = psm_df[psm_df["decoy"] == 0]["pg"].nunique()
        precursor_count = psm_df[psm_df["decoy"] == 0]["precursor_idx"].nunique()

        logger.progress(
            "================ Protein FDR =================",
        )
        logger.progress("Unique protein groups in output")
        logger.progress(f"  1% protein FDR: {pg_count:,}")
        logger.progress("")
        logger.progress("Unique precursor in output")
        logger.progress(f"  1% protein FDR: {precursor_count:,}")
        logger.progress(
            "================================================",
        )

        if not self.config["fdr"]["keep_decoys"]:
            psm_df = psm_df[psm_df["decoy"] == 0]
        if save:
            logger.info("Writing precursor output to disk")
            write_df(
                psm_df,
                os.path.join(self.output_folder, self.PRECURSOR_OUTPUT),
                file_format=self.config["search_output"]["file_format"],
            )

        return psm_df

    def _build_stat_df(
        self,
        folder_list: list[str],
        psm_df: pd.DataFrame,
        save: bool = True,
    ):
        """Build stat table from a list of search outputs

        Parameters
        ----------

        folder_list: List[str]
            List of folders containing the search outputs

        psm_df: pd.DataFrame
            Combined precursor table

        save: bool
            Save the precursor table to disk

        Returns
        -------

        stat_df: pd.DataFrame
            Precursor table
        """
        logger.progress("Building search statistics")

        if self.config["search"]["channel_filter"] == "":
            all_channels = {0}
        else:
            all_channels = set(self.config["search"]["channel_filter"].split(","))

        if self.config["multiplexing"]["enabled"]:
            all_channels &= set(
                self.config["multiplexing"]["target_channels"].split(",")
            )
        all_channels = sorted([int(c) for c in all_channels])

        psm_df = psm_df[psm_df["decoy"] == 0]

        stat_df_list = []
        for folder in folder_list:
            raw_name = os.path.basename(folder)
            stat_df_list.append(
                build_run_stat_df(
                    folder,
                    raw_name,
                    psm_df[psm_df["run"] == raw_name],
                    all_channels,
                )
            )

        stat_df = pd.concat(stat_df_list)

        if save:
            logger.info("Writing stat output to disk")
            write_df(
                stat_df,
                os.path.join(self.output_folder, self.STAT_OUTPUT),
                file_format="tsv",
            )

        return stat_df

    def _build_internal_df(
        self,
        folder_list: list[str],
        save: bool = True,
    ):
        """Build internal data table from a list of search outputs

        Parameters
        ----------

        folder_list: List[str]
            List of folders containing the search outputs

        save: bool
            Save the precursor table to disk

        Returns
        -------

        stat_df: pd.DataFrame
            Precursor table
        """
        logger.progress("Building internal statistics")

        internal_df_list = []
        for folder in folder_list:
            internal_df_list.append(
                build_run_internal_df(
                    folder,
                )
            )

        internal_df = pd.concat(internal_df_list)

        if save:
            logger.info("Writing internal output to disk")
            write_df(
                internal_df,
                os.path.join(self.output_folder, self.INTERNAL_OUTPUT),
                file_format="tsv",
            )

        return internal_df

    def _build_lfq_tables(
        self,
        folder_list: list[str],
        psm_df: pd.DataFrame,
        save: bool = True,
    ):
        """Accumulate fragment information and perform label-free protein quantification.

        Parameters
        ----------
        folder_list: List[str]
            List of folders containing the search outputs
        psm_df: pd.DataFrame
            Combined precursor table
        save: bool
            Save the precursor table to disk
        """
        logger.progress("Performing label free quantification")

        # as we want to retain decoys in the output we are only removing them for lfq
        psm_no_decoys_df = psm_df[psm_df["decoy"] == 0]
        qb = QuantBuilder(psm_no_decoys_df)

        feature_dfs_dict = qb.accumulate_frag_df_from_folders(folder_list)

<<<<<<< HEAD
        quantlevel_configs = [
            LFQOutputConfig(
                "mod_seq_charge_hash",
                "precursor",
                "precursor.intensity",
                self.config["search_output"]["save_fragment_quant_matrix"],
            ),
            LFQOutputConfig(
                "mod_seq_hash",
                "peptide",
                "peptide.intensity",
            ),
            LFQOutputConfig(
                "pg",
                "pg",
                "pg.intensity",
=======
        @dataclass
        class LFQOutputConfig:
            should_process: bool
            quant_level: str
            level_name: str
            aggregation_components: list[str]
            save_fragments: bool = False

        quantlevel_configs = [
            LFQOutputConfig(
                should_process=self.config["search_output"]["precursor_level_lfq"],
                quant_level="mod_seq_charge_hash",
                level_name="precursor",
                save_fragments=self.config["search_output"][
                    "save_fragment_quant_matrix"
                ],
                aggregation_components=["pg", "sequence", "mods", "charge"],
            ),
            LFQOutputConfig(
                should_process=self.config["search_output"]["peptide_level_lfq"],
                quant_level="mod_seq_hash",
                level_name="peptide",
                save_fragments=self.config["search_output"][
                    "save_fragment_quant_matrix"
                ],
                aggregation_components=["pg", "sequence", "mods"],
            ),
            LFQOutputConfig(
                should_process=True,
                quant_level="pg",
                level_name="pg",
                aggregation_components=["pg"],
>>>>>>> 80aa0378
            ),
        ]

        lfq_results = {}

        for quantlevel_config in quantlevel_configs:
            logger.progress(
                f"Performing label free quantification on the {quantlevel_config.level_name} level"
            )

            group_intensity_df, _ = qb.filter_frag_df(
                feature_dfs_dict["intensity"],
                feature_dfs_dict["correlation"],
                top_n=self.config["search_output"]["min_k_fragments"],
                min_correlation=self.config["search_output"]["min_correlation"],
                group_column=quantlevel_config.quant_level,
            )

            if len(group_intensity_df) == 0:
                logger.warning(
                    f"No fragments found for {quantlevel_config.level_name}, skipping label-free quantification"
                )
                lfq_results[quantlevel_config.level_name] = pd.DataFrame()
                continue

            lfq_df = qb.lfq(
                group_intensity_df,
                feature_dfs_dict["correlation"],
                num_cores=self.config["general"]["thread_count"],
                min_nonan=self.config["search_output"]["min_nonnan"],
                num_samples_quadratic=self.config["search_output"][
                    "num_samples_quadratic"
                ],
                normalize=self.config["search_output"]["normalize_lfq"],
                group_column=quantlevel_config.quant_level,
            )
            if quantlevel_config.level_name != "pg":
                annotate_df = psm_df.groupby(
                    quantlevel_config.quant_level, as_index=False
                ).agg({c: "first" for c in quantlevel_config.aggregation_components})
                lfq_results[quantlevel_config.level_name] = lfq_df.merge(
                    annotate_df, on=quantlevel_config.quant_level, how="left"
                )
            else:
                lfq_results[quantlevel_config.level_name] = lfq_df

            if save:
                logger.info(f"Writing {quantlevel_config.level_name} output to disk")
                write_df(
                    lfq_df,
                    os.path.join(
                        self.output_folder, f"{quantlevel_config.level_name}.matrix"
                    ),
                    file_format=self.config["search_output"]["file_format"],
                )
                if quantlevel_config.save_fragments:
                    logger.info(
                        f"Writing fragment quantity matrix to disk, filtered on {quantlevel_config.level_name}"
                    )
                    write_df(
                        group_intensity_df,
                        os.path.join(
                            self.output_folder,
                            f"fragment_{quantlevel_config.level_name}filtered.matrix",
                        ),
                        file_format=self.config["search_output"]["file_format"],
                    )

        # Merge all quantification levels back to precursor table
        psm_df = self._merge_quant_levels_to_psm(
            psm_df, lfq_results, quantlevel_configs
        )

        if save:
            logger.info("Writing psm output to disk")
            write_df(
                psm_df,
                os.path.join(self.output_folder, f"{self.PRECURSOR_OUTPUT}"),
                file_format=self.config["search_output"]["file_format"],
            )

        return lfq_results

    def _merge_quant_levels_to_psm(
        self,
        psm_df: pd.DataFrame,
        lfq_results: dict[str, pd.DataFrame],
        quantlevel_configs: list,
    ) -> pd.DataFrame:
        """Merge quantification results from all levels back to the precursor table.

        Parameters
        ----------
        psm_df : pd.DataFrame
            Precursor table to merge quantification data into
        lfq_results : dict[str, pd.DataFrame]
            Dictionary containing quantification results for each level
        quantlevel_configs : list
            List of LFQOutputConfig objects defining quantification levels

        Returns
        -------
        pd.DataFrame
            Updated precursor table with merged quantification data
        """
        for config in quantlevel_configs:
            lfq_df = lfq_results.get(config.level_name)

            if lfq_df is None:
                continue

            intensity_column = config.intensity_column

            melted_df = lfq_df.melt(
                id_vars=config.quant_level, var_name="run", value_name=intensity_column
            )
            psm_df = psm_df.merge(melted_df, on=[config.quant_level, "run"], how="left")

        return psm_df

    def _build_mbr_library(
        self,
        base_spec_lib: base.SpecLibBase,
        psm_df: pd.DataFrame,
        save: bool = True,
    ) -> SpecLibBase | None:
        """Build MBR spectral library.

        Parameters
        ----------

        base_spec_lib: base.SpecLibBase
            Base spectral library

        psm_df: pd.DataFrame
            Combined precursor table

        save: bool
            Save the MBR spectral library to disk

        """
        logger.progress("Building MBR spectral library")

        psm_df = psm_df[psm_df["decoy"] == 0]

        if len(psm_df) == 0:
            logger.warning("No precursors found, skipping MBR library building")
            return None

        libbuilder = MbrLibraryBuilder(
            fdr=0.01,
        )
        mbr_spec_lib = libbuilder(psm_df, base_spec_lib)

        precursor_number = len(mbr_spec_lib.precursor_df)
        protein_number = mbr_spec_lib.precursor_df.proteins.nunique()

        logger.info(
            f"MBR spectral library contains {precursor_number:,} precursors, {protein_number:,} proteins"
        )

        if save:
            logger.info("Writing MBR spectral library to disk")
            mbr_spec_lib.save_hdf(
                os.path.join(
                    self.output_folder, f"{SearchPlanOutput.LIBRARY_OUTPUT}.hdf"
                )
            )

        return mbr_spec_lib<|MERGE_RESOLUTION|>--- conflicted
+++ resolved
@@ -37,6 +37,8 @@
     quant_level: str
     level_name: str
     intensity_column: str
+    aggregation_components: list[str]
+    should_process: bool = True
     save_fragments: bool = False
 
 
@@ -520,57 +522,33 @@
 
         feature_dfs_dict = qb.accumulate_frag_df_from_folders(folder_list)
 
-<<<<<<< HEAD
         quantlevel_configs = [
             LFQOutputConfig(
-                "mod_seq_charge_hash",
-                "precursor",
-                "precursor.intensity",
-                self.config["search_output"]["save_fragment_quant_matrix"],
-            ),
-            LFQOutputConfig(
-                "mod_seq_hash",
-                "peptide",
-                "peptide.intensity",
-            ),
-            LFQOutputConfig(
-                "pg",
-                "pg",
-                "pg.intensity",
-=======
-        @dataclass
-        class LFQOutputConfig:
-            should_process: bool
-            quant_level: str
-            level_name: str
-            aggregation_components: list[str]
-            save_fragments: bool = False
-
-        quantlevel_configs = [
-            LFQOutputConfig(
-                should_process=self.config["search_output"]["precursor_level_lfq"],
                 quant_level="mod_seq_charge_hash",
                 level_name="precursor",
+                intensity_column="precursor.intensity",
+                aggregation_components=["pg", "sequence", "mods", "charge"],
+                should_process=self.config["search_output"]["precursor_level_lfq"],
                 save_fragments=self.config["search_output"][
                     "save_fragment_quant_matrix"
                 ],
-                aggregation_components=["pg", "sequence", "mods", "charge"],
             ),
             LFQOutputConfig(
-                should_process=self.config["search_output"]["peptide_level_lfq"],
                 quant_level="mod_seq_hash",
                 level_name="peptide",
+                intensity_column="peptide.intensity",
+                aggregation_components=["pg", "sequence", "mods"],
+                should_process=self.config["search_output"]["peptide_level_lfq"],
                 save_fragments=self.config["search_output"][
                     "save_fragment_quant_matrix"
                 ],
-                aggregation_components=["pg", "sequence", "mods"],
             ),
             LFQOutputConfig(
-                should_process=True,
                 quant_level="pg",
                 level_name="pg",
+                intensity_column="pg.intensity",
                 aggregation_components=["pg"],
->>>>>>> 80aa0378
+                should_process=True,
             ),
         ]
 
