--- conflicted
+++ resolved
@@ -5,18 +5,12 @@
 import pandas as pd
 
 from alphadia.constants.keys import (
-<<<<<<< HEAD
     INTERNAL_TO_SEMANTIC_MAPPING,
-    PeptideOutputCols,
-    PrecursorOutputCols,
-    ProteinGroupOutputCols,
-=======
     PeptideOutputCols,
     PrecursorOutputCols,
     ProteinGroupOutputCols,
     QuantificationLevelKey,
     QuantificationLevelName,
->>>>>>> 8a6e0db8
 )
 from alphadia.outputtransform.quantification.fragment_accumulator import (
     FragmentQuantLoader,
@@ -157,12 +151,6 @@
         """
         return [
             LFQOutputConfig(
-<<<<<<< HEAD
-                quant_level="mod_seq_charge_hash",
-                level_name="precursor",
-                intensity_column=PrecursorOutputCols.INTENSITY,
-                aggregation_components=["pg", "sequence", "mods", "charge"],
-=======
                 quant_level=QuantificationLevelKey.PRECURSOR,
                 level_name=QuantificationLevelName.PRECURSOR,
                 intensity_column=PrecursorOutputCols.INTENSITY,
@@ -173,19 +161,12 @@
                     "mod_sites",
                     "charge",
                 ],
->>>>>>> 8a6e0db8
                 should_process=self.config["search_output"]["precursor_level_lfq"],
                 save_fragments=self.config["search_output"][
                     "save_fragment_quant_matrix"
                 ],
             ),
             LFQOutputConfig(
-<<<<<<< HEAD
-                quant_level="mod_seq_hash",
-                level_name="peptide",
-                intensity_column=PeptideOutputCols.INTENSITY,
-                aggregation_components=["pg", "sequence", "mods"],
-=======
                 quant_level=QuantificationLevelKey.PEPTIDE,
                 level_name=QuantificationLevelName.PEPTIDE,
                 intensity_column=PeptideOutputCols.INTENSITY,
@@ -195,26 +176,18 @@
                     "mods",
                     "mod_sites",
                 ],
->>>>>>> 8a6e0db8
                 should_process=self.config["search_output"]["peptide_level_lfq"],
                 save_fragments=self.config["search_output"][
                     "save_fragment_quant_matrix"
                 ],
             ),
             LFQOutputConfig(
-<<<<<<< HEAD
-                quant_level="pg",
-                level_name="pg",
-                intensity_column=ProteinGroupOutputCols.INTENSITY,
-                aggregation_components=["pg"],
-=======
                 quant_level=QuantificationLevelKey.PROTEIN,
                 level_name=QuantificationLevelName.PROTEIN,
                 intensity_column=ProteinGroupOutputCols.INTENSITY,
                 aggregation_components=[
                     QuantificationLevelName.PROTEIN,
                 ],
->>>>>>> 8a6e0db8
                 should_process=True,
             ),
         ]
