# native imports
import typing
import warnings
from abc import ABC, abstractmethod
<<<<<<< HEAD
=======
import warnings
>>>>>>> 976f2ccf
from copy import deepcopy

# alphadia imports

# alpha family imports

# third party imports
import numba as nb
import numpy as np
import pandas as pd
import torch
import torch.nn as nn
import torch.optim as optim
from sklearn import model_selection
from tqdm import tqdm
from torchmetrics.classification import BinaryAUROC


class Classifier(ABC):
    """Abstract base class for classifiers.

    Attributes
    ----------

    fitted : bool
        Whether the classifier has been fitted.

    """

    @property
    @abstractmethod
    def fitted(self):
        """Return whether the classifier has been fitted."""
        pass

    @abstractmethod
    def fit(self, x: np.array, y: np.array):
        """Fit the classifier to the data.

        Parameters
        ----------

        x : np.array, dtype=float
            Training data of shape (n_samples, n_features).

        y : np.array, dtype=int
            Target values of shape (n_samples,) or (n_samples, n_classes).

        """
        pass

    @abstractmethod
    def predict(self, x: np.array):
        """Predict the class of the data.

        Parameters
        ----------

        x : np.array, dtype=float
            Data of shape (n_samples, n_features).

        Returns
        -------

        y : np.array, dtype=int
            Predicted class of shape (n_samples,).

        """
        pass

    @abstractmethod
    def predict_proba(self, x: np.array):
        """Predict the class probabilities of the data.

        Parameters
        ----------

        x : np.array, dtype=float
            Data of shape (n_samples, n_features).

        Returns
        -------

        y : np.array, dtype=float
            Predicted class probabilities of shape (n_samples, n_classes).

        """
        pass

    @abstractmethod
    def to_state_dict(self):
        """
        Return a state dict of the classifier.

        Returns
        -------

        state_dict : dict
            State dict of the classifier.
        """
        pass

    @abstractmethod
    def from_state_dict(self, state_dict: dict):
        """
        Load a state dict of the classifier.

        Parameters
        ----------

        state_dict : dict
            State dict of the classifier.

        """
        pass


class BinaryClassifier(Classifier):
    def __init__(
        self,
        input_dim: int = 10,
        output_dim: int = 2,
        test_size: float = 0.2,
        max_batch_size: int = 10000,
        min_batch_number: int = 100,
        epochs: int = 10,
        learning_rate: float = 0.0002,
        weight_decay: float = 0.00001,
        layers: typing.List[int] = [100, 50, 20, 5],
        dropout: float = 0.001,
        calculate_metrics: bool = True,
        metric_interval: int = 1,
        patience: int = 3,
        **kwargs,
    ):
        """Binary Classifier using a feed forward neural network.

        Parameters
        ----------

        input_dim : int, default=10
            Number of input features.

        output_dim : int, default=2
            Number of output classes.

        test_size : float, default=0.2
            Fraction of the data to be used for testing.

        max_batch_size : int, default=5000
            Maximum batch size for training.
            The actual batch will be scaled to make sure at least min_batch_number batches are used.

        min_batch_number : int, default=100
            Minimum number of batches for training.
            The actual batch number will be scaled if more than min_batchnumber * max_batch_size samples are available.

        epochs : int, default=10
            Number of epochs for training.

        learning_rate : float, default=0.0002
            Base learning rate for a batch size of max_batch_size.
            If smaller batches are used, the learning rate will be scaled linearly.

        weight_decay : float, default=0.00001
            Weight decay for training.

        layers : typing.List[int], default=[100, 50, 20, 5]
            typing.List of hidden layer sizes.

        dropout : float, default=0.001
            Dropout probability for training.

        calculate_metrics : bool, default=True
            Whether to calculate metrics during training.

        metric_interval : int, default=1
            Interval for logging metrics during training, once per metric_interval epochs.

        patience : int, default=3
            Number of epochs to wait for improvement before early stopping.

        """

        self.test_size = test_size
        self.max_batch_size = max_batch_size
        self.min_batch_number = min_batch_number
        self.epochs = epochs
        self.learning_rate = learning_rate
        self.weight_decay = weight_decay
        self.layers = layers
        self.dropout = dropout
        self.input_dim = input_dim
        self.output_dim = output_dim
        self.metric_interval = metric_interval
        self.calculate_metrics = calculate_metrics
        self.patience = patience

        self.network = None
        self.optimizer = None
        self._fitted = False

        self.metrics = {
            "epoch": [],
            "batch_count": [],
            "train_loss": [],
            "test_loss": [],
            "train_auc": [],
            "train_fdr01": [],
            "train_fdr1": [],
            "test_auc": [],
            "test_fdr01": [],
            "test_fdr1": [],
        }

        if kwargs:
            warnings.warn("Unknown arguments: {}".format(kwargs))

    @property
    def fitted(self):
        return self._fitted

    @property
    def metrics(self):
        return self._metrics

    @metrics.setter
    def metrics(self, metrics):
        self._metrics = metrics

    def to_state_dict(self):
        """Save the state of the classifier as a dictionary.

        Returns
        -------

        dict : dict
            Dictionary containing the state of the classifier.

        """
        dict = {
            "_fitted": self._fitted,
            "input_dim": self.input_dim,
            "output_dim": self.output_dim,
            "test_size": self.test_size,
            "batch_size": self.batch_size,
            "epochs": self.epochs,
            "learning_rate": self.learning_rate,
            "weight_decay": self.weight_decay,
            "layers": self.layers,
            "dropout": self.dropout,
            "metric_interval": self.metric_interval,
            "metrics": self.metrics,
        }

        if self._fitted:
            dict["network_state_dict"] = self.network.state_dict()

        return dict

    def from_state_dict(self, state_dict: dict):
        """Load the state of the classifier from a dictionary.

        Parameters
        ----------

        dict : dict
            Dictionary containing the state of the classifier.

        """

        _state_dict = deepcopy(state_dict)

        if "network_state_dict" in _state_dict:
            self.network = FeedForwardNN(
                input_dim=_state_dict.pop("input_dim"),
                output_dim=_state_dict.pop("output_dim"),
                layers=_state_dict.pop("layers"),
                dropout=_state_dict.pop("dropout"),
            )
            self.network.load_state_dict(state_dict.pop("network_state_dict"))

        self.__dict__.update(_state_dict)

    def _prepare_data(self, x: np.ndarray, y: np.ndarray):
        """Prepare the data for training: normalize, split into train and test set.

        Parameters
        ----------

        x : np.array, dtype=float
            Training data of shape (n_samples, n_features).

        y : np.array, dtype=int
            Target values of shape (n_samples,) or (n_samples, n_classes).
        """
        x -= x.mean(axis=0)
        x /= x.std(axis=0) + 1e-6

        if y.ndim == 1:
            y = np.stack([1 - y, y], axis=1)
        x_train, x_test, y_train, y_test = model_selection.train_test_split(
            x, y, test_size=self.test_size
        )
        x_train = torch.from_numpy(x_train).float()
        y_train = torch.from_numpy(y_train).float()
        x_test = torch.from_numpy(x_test).float()
        y_test = torch.from_numpy(y_test).float()
        return x_train, x_test, y_train, y_test

    def fit(self, x: np.ndarray, y: np.ndarray):
        """Fit the classifier to the data.

        Parameters
        ----------

        x : np.array, dtype=float
            Training data of shape (n_samples, n_features).

        y : np.array, dtype=int
            Target values of shape (n_samples,) or (n_samples, n_classes).

        """

        batch_number = max(self.min_batch_number, x.shape[0] // self.max_batch_size)
        batch_size = x.shape[0] // batch_number
        lr_scaled = self.learning_rate * batch_size / self.max_batch_size

        force_reinit = False

        if self.input_dim != x.shape[1] and self.network is not None:
            warnings.warn(
                "Input dimension of network has changed. Network has been reinitialized."
            )
            force_reinit = True

        # check if network has to be initialized
        if self.network is None or force_reinit:
            self.input_dim = x.shape[1]
            self.network = FeedForwardNN(
                input_dim=self.input_dim,
                output_dim=self.output_dim,
                layers=self.layers,
                dropout=self.dropout,
            )

        optimizer = optim.AdamW(
            self.network.parameters(),
            lr=lr_scaled,
            weight_decay=self.weight_decay,
        )

        loss = nn.BCELoss()

        binary_auroc = BinaryAUROC()

        best_fdr1 = 0.0
        patience = self.patience

        x -= x.mean(axis=0)
        x /= x.std(axis=0) + 1e-6

        if y.ndim == 1:
            y = np.stack([1 - y, y], axis=1)
        x_train, x_test, y_train, y_test = model_selection.train_test_split(
            x, y, test_size=self.test_size
        )
        x_train = torch.from_numpy(x_train).float()
        y_train = torch.from_numpy(y_train).float()
        x_test = torch.from_numpy(x_test).float()
        y_test = torch.from_numpy(y_test).float()

        num_batches = x_train.shape[0] // batch_size
        batch_start_list = np.arange(num_batches) * batch_size
        batch_stop_list = np.arange(num_batches) * batch_size + batch_size

        batch_count = 0
        for epoch in tqdm(range(self.epochs)):
            train_loss_sum = 0.0
            test_loss_sum = 0.0

            num_batches_train = 0
            num_batches_test = 0

            # shuffle batches
            order = np.random.permutation(num_batches)
            batch_start_list = batch_start_list[order]
            batch_stop_list = batch_stop_list[order]

            train_predictions_list = []
            train_labels_list = []

            for batch_start, batch_stop in zip(batch_start_list, batch_stop_list):
                y_pred = self.network(x_train[batch_start:batch_stop])
                loss_value = loss(y_pred, y_train[batch_start:batch_stop])

                optimizer.zero_grad()
                loss_value.backward()
                optimizer.step()

                train_loss_sum += loss_value.detach()
                train_predictions_list.append(y_pred.detach())
                train_labels_list.append(y_train[batch_start:batch_stop].detach()[:, 1])
                num_batches_train += 1

            train_predictions = torch.cat(train_predictions_list, dim=0)
            train_labels = torch.cat(train_labels_list, dim=0)

            auc, fdr01, fdr1 = self.get_auc_fdr(
                train_predictions, train_labels, roc_object=binary_auroc
            )

            if not self.calculate_metrics:
                # check for early stopping
                if fdr1 > best_fdr1:
                    best_fdr1 = fdr1
                    patience = self.patience
                else:
                    patience -= 1

                if patience <= 0:
                    break
                continue

            if epoch % self.metric_interval != 0:  # skip metrics if wrong epoch
                continue

            self.network.eval()
            with torch.no_grad():
                test_predictions_list = []
                test_labels_list = []

                test_batch_size = min(batch_size, x_test.shape[0])
                test_num_batches = x_test.shape[0] // test_batch_size
                test_batch_start_list = np.arange(test_num_batches) * test_batch_size
                test_batch_stop_list = (
                    np.arange(test_num_batches) * test_batch_size + test_batch_size
                )

                for batch_start, batch_stop in zip(
                    test_batch_start_list, test_batch_stop_list
                ):
                    batch_x_test = x_test[batch_start:batch_stop]
                    batch_y_test = y_test[batch_start:batch_stop]

                    y_pred_test = self.network(batch_x_test)
                    test_loss = loss(y_pred_test, batch_y_test)
                    test_predictions_list.append(y_pred_test.detach())
                    test_labels_list.append(batch_y_test.detach()[:, 1])
                    num_batches_test += 1
                    test_loss_sum += test_loss

                # log metrics for train and test
                average_train_loss = train_loss_sum / num_batches_train
                average_test_loss = test_loss_sum / num_batches_test

                self.metrics["train_loss"].append(average_train_loss.item())
                self.metrics["test_loss"].append(average_test_loss.item())

                self.metrics["train_auc"].append(auc.item())
                self.metrics["train_fdr01"].append(fdr01.item())
                self.metrics["train_fdr1"].append(fdr1.item())

                test_predictions = torch.cat(test_predictions_list, dim=0)
                test_labels = torch.cat(test_labels_list, dim=0)

                auc, fdr01, fdr1 = self.get_auc_fdr(
                    test_predictions, test_labels, roc_object=binary_auroc
                )

                self.metrics["test_auc"].append(auc.item())
                self.metrics["test_fdr01"].append(fdr01.item())
                self.metrics["test_fdr1"].append(fdr1.item())

                self.metrics["epoch"].append(epoch)

                batch_count += num_batches_train
                self.metrics["batch_count"].append(batch_count)

            self.network.train()

            # check for early stopping
            if fdr1 > best_fdr1:
                best_fdr1 = fdr1
                patience = self.patience
            else:
                patience -= 1

            if patience <= 0:
                break

        self._fitted = True

    @torch.jit.export
    def get_q_values(self, decoys_sorted: torch.Tensor):
        """Calculates q-values for a dataframe containing PSMs.

        Parameters
        ----------

        scores : torch.Tensor
            Score to use for the selection. Ascending sorted values are expected.

        decoys : torch.Tensor
            Decoy information. Decoys are expected to be 1 and targets 0.

        Returns
        -------

        torch.Tensor
            The q-values.

        """
        decoy_cumsum = torch.cumsum(decoys_sorted, dim=0)
        target_cumsum = torch.cumsum(1 - decoys_sorted, dim=0)
        fdr_values = decoy_cumsum.float() / target_cumsum.float()
        return self.fdr_to_q_values(fdr_values)

    @torch.jit.export
    def fdr_to_q_values(self, fdr_values: torch.Tensor):
        """Converts FDR values to q-values.
        Takes a ascending sorted array of FDR values and converts them to q-values.
        for every element the lowest FDR where it would be accepted is used as q-value.

        Parameters
        ----------
        fdr_values : torch.Tensor
            The FDR values to convert.

        Returns
        -------
        torch.Tensor
            The q-values.
        """
        reversed_fdr = torch.flip(fdr_values, dims=[0])
        cumulative_mins = torch.zeros_like(reversed_fdr)
        min_value = float("inf")
        for i in range(reversed_fdr.size(0)):
            min_value = min(min_value, reversed_fdr[i].item())
            cumulative_mins[i] = min_value
        q_values = torch.flip(cumulative_mins, dims=[0])
        return q_values

    @torch.jit.export
    def get_auc_fdr(self, predicted_probas: torch.Tensor, y: torch.Tensor, roc_object):
        """Calculates the AUC and FDR for a given set of predicted probabilities and labels.

        Parameters
        ----------
        predicted_probas : torch.Tensor
            The predicted probabilities.

        y : torch.Tensor
            True labels. Decoys are expected to be 1 and targets 0.

        roc_object : torchmetrics.classification.BinaryAUROC
            The ROC object to use for calculating the AUC.

        Returns
        -------
        torch.Tensor
        """
        scores = predicted_probas[:, 1]
        sorted_indices = torch.argsort(scores, stable=True)
        decoys_sorted = y[sorted_indices]
        qval = self.get_q_values(decoys_sorted)

        decoys_zero_mask = decoys_sorted == 0
        qval = qval[decoys_zero_mask]

        y_pred = torch.round(scores)
        auc = roc_object(y_pred, y)
        return auc, torch.sum(qval < 0.001), torch.sum(qval < 0.01)

    def predict(self, x):
        """Predict the class of the data.

        Parameters
        ----------

        x : np.array, dtype=float
            Data of shape (n_samples, n_features).

        Returns
        -------

        y : np.array, dtype=int
            Predicted class of shape (n_samples,).
        """

        if not self.fitted:
            raise ValueError("Classifier has not been fitted yet.")

        assert (
            x.ndim == 2
        ), "Input data must have batch and feature dimension. (n_samples, n_features)"
        assert (
            x.shape[1] == self.input_dim
        ), "Input data must have the same number of features as the fitted classifier."

        x = (x - x.mean(axis=0)) / (x.std(axis=0) + 1e-6)
        self.network.eval()
        return np.argmax(self.network(torch.Tensor(x)).detach().numpy(), axis=1)

    def predict_proba(self, x: np.ndarray):
        """Predict the class probabilities of the data.

        Parameters
        ----------

        x : np.array, dtype=float
            Data of shape (n_samples, n_features).

        Returns
        -------

        y : np.array, dtype=float
            Predicted class probabilities of shape (n_samples, n_classes).

        """

        if not self.fitted:
            raise ValueError("Classifier has not been fitted yet.")

        assert (
            x.ndim == 2
        ), "Input data must have batch and feature dimension. (n_samples, n_features)"
        assert (
            x.shape[1] == self.input_dim
        ), "Input data must have the same number of features as the fitted classifier."

        x = (x - x.mean(axis=0)) / (x.std(axis=0) + 1e-6)
        self.network.eval()
        return self.network(torch.Tensor(x)).detach().numpy()


class BinaryClassifierLegacy(Classifier):
    def __init__(
        self,
        input_dim: int = 10,
        output_dim: int = 2,
        test_size: float = 0.2,
        batch_size: int = 1000,
        epochs: int = 10,
        learning_rate: float = 0.0002,
        weight_decay: float = 0.00001,
        layers: typing.List[int] = [100, 50, 20, 5],
        dropout: float = 0.001,
        metric_interval: int = 1000,
        **kwargs,
    ):
        """Binary Classifier using a feed forward neural network.

        Parameters
        ----------

        input_dim : int, default=10
            Number of input features.

        output_dim : int, default=2
            Number of output classes.

        test_size : float, default=0.2
            Fraction of the data to be used for testing.

        batch_size : int, default=1000
            Batch size for training.

        epochs : int, default=10
            Number of epochs for training.

        learning_rate : float, default=0.0002
            Learning rate for training.

        weight_decay : float, default=0.00001
            Weight decay for training.

        layers : typing.List[int], default=[100, 50, 20, 5]
            typing.List of hidden layer sizes.

        dropout : float, default=0.001
            Dropout probability for training.

        metric_interval : int, default=1000
            Interval for logging metrics during training.

        """

<<<<<<< HEAD
        self.test_size = test_size
        self.batch_size = batch_size
        self.epochs = epochs
        self.learning_rate = learning_rate
        self.weight_decay = weight_decay
        self.layers = layers
        self.dropout = dropout
        self.input_dim = input_dim
        self.output_dim = output_dim
        self.metric_interval = metric_interval
=======

class Classifier(ABC):
    """Abstract base class for classifiers.
>>>>>>> 976f2ccf

        self.network = None
        self.optimizer = None
        self._fitted = False

<<<<<<< HEAD
        self.metrics = {
            "epoch": [],
            "batch_count": [],
            "train_loss": [],
            "train_accuracy": [],
            "test_loss": [],
            "test_accuracy": [],
        }

        if kwargs:
            warnings.warn("Unknown arguments: {}".format(kwargs))
=======
    fitted : bool
        Whether the classifier has been fitted.

    """
>>>>>>> 976f2ccf

    @property
    def fitted(self):
        return self._fitted

<<<<<<< HEAD
    @property
    def metrics(self):
        return self._metrics

    @metrics.setter
    def metrics(self, metrics):
        self._metrics = metrics

    def to_state_dict(self):
        """Save the state of the classifier as a dictionary.

        Returns
        -------

        dict : dict
            Dictionary containing the state of the classifier.

        """
        dict = {
            "_fitted": self._fitted,
            "input_dim": self.input_dim,
            "output_dim": self.output_dim,
            "test_size": self.test_size,
            "batch_size": self.batch_size,
            "epochs": self.epochs,
            "learning_rate": self.learning_rate,
            "weight_decay": self.weight_decay,
            "layers": self.layers,
            "dropout": self.dropout,
            "metric_interval": self.metric_interval,
            "metrics": self.metrics,
        }

        if self._fitted:
            dict["network_state_dict"] = self.network.state_dict()

        return dict

    def from_state_dict(self, state_dict: dict):
        """Load the state of the classifier from a dictionary.

        Parameters
        ----------

        dict : dict
            Dictionary containing the state of the classifier.

        """

        _state_dict = deepcopy(state_dict)

        if "network_state_dict" in _state_dict:
            self.network = FeedForwardNN(
                input_dim=_state_dict.pop("input_dim"),
                output_dim=_state_dict.pop("output_dim"),
                layers=_state_dict.pop("layers"),
                dropout=_state_dict.pop("dropout"),
            )
            self.network.load_state_dict(state_dict.pop("network_state_dict"))

        self.__dict__.update(_state_dict)

    def fit(self, x: np.ndarray, y: np.ndarray):
=======
    @abstractmethod
    def fit(self, x: np.array, y: np.array):
>>>>>>> 976f2ccf
        """Fit the classifier to the data.

        Parameters
        ----------

        x : np.array, dtype=float
            Training data of shape (n_samples, n_features).

        y : np.array, dtype=int
            Target values of shape (n_samples,) or (n_samples, n_classes).

        """

<<<<<<< HEAD
        force_reinit = False

        if self.input_dim != x.shape[1] and self.network is not None:
            warnings.warn(
                "Input dimension of network has changed. Network has been reinitialized."
            )
            force_reinit = True

        # check if network has to be initialized
        if self.network is None or force_reinit:
            self.input_dim = x.shape[1]
            self.network = FeedForwardNN(
                input_dim=self.input_dim,
                output_dim=self.output_dim,
                layers=self.layers,
                dropout=self.dropout,
            )

        # normalize input
        x = (x - x.mean(axis=0)) / (x.std(axis=0) + 1e-6)

        if y.ndim == 1:
            y = np.stack([1 - y, y], axis=1)

        x_train, x_test, y_train, y_test = model_selection.train_test_split(
            x, y, test_size=self.test_size
        )

        x_test = torch.Tensor(x_test)
        y_test = torch.Tensor(y_test)

        optimizer = optim.Adam(
            self.network.parameters(),
            lr=self.learning_rate,
            weight_decay=self.weight_decay,
        )

        loss = nn.BCELoss()

        batch_count = 0

        for j in range(self.epochs):
            order = np.random.permutation(len(x_train))
            x_train = torch.Tensor(x_train[order])
            y_train = torch.Tensor(y_train[order])

            for i, (batch_x, batch_y) in enumerate(
                zip(x_train.split(self.batch_size), y_train.split(self.batch_size))
            ):
                y_pred = self.network(batch_x)
                loss_value = loss(y_pred, batch_y)

                self.network.zero_grad()
                loss_value.backward()
                optimizer.step()

                if batch_count % self.metric_interval == 0:
                    self.network.eval()
                    with torch.no_grad():
                        self.metrics["epoch"].append(j)
                        self.metrics["batch_count"].append(batch_count)
                        self.metrics["train_loss"].append(loss_value.item())

                        y_pred_test = self.network(x_test)
                        loss_value = loss(y_pred_test, y_test)
                        self.metrics["test_loss"].append(loss_value.item())

                        y_pred_train = self.network(x_train).detach().numpy()
                        y_pred_test = self.network(x_test).detach().numpy()

                        self.metrics["train_accuracy"].append(
                            np.sum(
                                y_train[:, 1].detach().numpy()
                                == np.argmax(y_pred_train, axis=1)
                            )
                            / len(y_train)
                        )

                        self.metrics["test_accuracy"].append(
                            np.sum(
                                y_test[:, 1].detach().numpy()
                                == np.argmax(y_pred_test, axis=1)
                            )
                            / len(y_test)
                        )
                    self.network.train()

                batch_count += 1

        self._fitted = True

    def predict(self, x):
=======
    @abstractmethod
    def predict(self, x: np.array):
>>>>>>> 976f2ccf
        """Predict the class of the data.

        Parameters
        ----------

        x : np.array, dtype=float
            Data of shape (n_samples, n_features).

        Returns
        -------

        y : np.array, dtype=int
            Predicted class of shape (n_samples,).
        """

<<<<<<< HEAD
        if not self.fitted:
            raise ValueError("Classifier has not been fitted yet.")

        assert (
            x.ndim == 2
        ), "Input data must have batch and feature dimension. (n_samples, n_features)"
        assert (
            x.shape[1] == self.input_dim
        ), "Input data must have the same number of features as the fitted classifier."

        x = (x - x.mean(axis=0)) / (x.std(axis=0) + 1e-6)
        self.network.eval()
        return np.argmax(self.network(torch.Tensor(x)).detach().numpy(), axis=1)

    def predict_proba(self, x: np.ndarray):
=======
    @abstractmethod
    def predict_proba(self, x: np.array):
>>>>>>> 976f2ccf
        """Predict the class probabilities of the data.

        Parameters
        ----------

        x : np.array, dtype=float
            Data of shape (n_samples, n_features).

        Returns
        -------

        y : np.array, dtype=float
            Predicted class probabilities of shape (n_samples, n_classes).

        """
<<<<<<< HEAD
=======
        pass

    @abstractmethod
    def to_state_dict(self):
        """
        Return a state dict of the classifier.

        Returns
        -------

        state_dict : dict
            State dict of the classifier.
        """
        pass

    @abstractmethod
    def from_state_dict(self, state_dict: dict):
        """
        Load a state dict of the classifier.
>>>>>>> 976f2ccf

        if not self.fitted:
            raise ValueError("Classifier has not been fitted yet.")

        assert (
            x.ndim == 2
        ), "Input data must have batch and feature dimension. (n_samples, n_features)"
        assert (
            x.shape[1] == self.input_dim
        ), "Input data must have the same number of features as the fitted classifier."

        x = (x - x.mean(axis=0)) / (x.std(axis=0) + 1e-6)
        self.network.eval()
        return self.network(torch.Tensor(x)).detach().numpy()


<<<<<<< HEAD
class BinaryClassifierLegacyNewBatching(Classifier):
=======
class BinaryClassifier(Classifier):
>>>>>>> 976f2ccf
    def __init__(
        self,
        input_dim: int = 10,
        output_dim: int = 2,
        test_size: float = 0.2,
        batch_size: int = 1000,
        epochs: int = 10,
        learning_rate: float = 0.0002,
        weight_decay: float = 0.00001,
        layers: typing.List[int] = [100, 50, 20, 5],
        dropout: float = 0.001,
        metric_interval: int = 1000,
<<<<<<< HEAD
        **kwargs,
=======
>>>>>>> 976f2ccf
    ):
        """Binary Classifier using a feed forward neural network.

        Parameters
        ----------

        input_dim : int, default=10
            Number of input features.

        output_dim : int, default=2
            Number of output classes.

        test_size : float, default=0.2
            Fraction of the data to be used for testing.

        batch_size : int, default=1000
            Batch size for training.

        epochs : int, default=10
            Number of epochs for training.

        learning_rate : float, default=0.0002
            Learning rate for training.

        weight_decay : float, default=0.00001
            Weight decay for training.

        layers : typing.List[int], default=[100, 50, 20, 5]
            typing.List of hidden layer sizes.

        dropout : float, default=0.001
            Dropout probability for training.

        metric_interval : int, default=1000
            Interval for logging metrics during training.

        """

        self.test_size = test_size
        self.batch_size = batch_size
        self.epochs = epochs
        self.learning_rate = learning_rate
        self.weight_decay = weight_decay
        self.layers = layers
        self.dropout = dropout
        self.input_dim = input_dim
        self.output_dim = output_dim
        self.metric_interval = metric_interval

        self.network = None
        self.optimizer = None
        self._fitted = False

        self.metrics = {
            "epoch": [],
            "batch_count": [],
            "train_loss": [],
            "train_accuracy": [],
            "test_loss": [],
            "test_accuracy": [],
        }

        if kwargs:
            warnings.warn("Unknown arguments: {}".format(kwargs))

    @property
    def fitted(self):
        return self._fitted

    @property
    def metrics(self):
        return self._metrics

    @metrics.setter
    def metrics(self, metrics):
        self._metrics = metrics

    def to_state_dict(self):
        """Save the state of the classifier as a dictionary.

        Returns
        -------

        dict : dict
            Dictionary containing the state of the classifier.

        """
        dict = {
            "_fitted": self._fitted,
            "input_dim": self.input_dim,
            "output_dim": self.output_dim,
            "test_size": self.test_size,
            "batch_size": self.batch_size,
            "epochs": self.epochs,
            "learning_rate": self.learning_rate,
            "weight_decay": self.weight_decay,
            "layers": self.layers,
            "dropout": self.dropout,
            "metric_interval": self.metric_interval,
            "metrics": self.metrics,
        }

        if self._fitted:
            dict["network_state_dict"] = self.network.state_dict()

        return dict

    def from_state_dict(self, state_dict: dict):
        """Load the state of the classifier from a dictionary.

        Parameters
        ----------

        dict : dict
            Dictionary containing the state of the classifier.

        """

        _state_dict = deepcopy(state_dict)

        if "network_state_dict" in _state_dict:
            self.network = FeedForwardNN(
                input_dim=_state_dict.pop("input_dim"),
                output_dim=_state_dict.pop("output_dim"),
                layers=_state_dict.pop("layers"),
                dropout=_state_dict.pop("dropout"),
            )
            self.network.load_state_dict(state_dict.pop("network_state_dict"))

        self.__dict__.update(_state_dict)

    def fit(self, x: np.ndarray, y: np.ndarray):
        """Fit the classifier to the data.

        Parameters
        ----------

        x : np.array, dtype=float
            Training data of shape (n_samples, n_features).

        y : np.array, dtype=int
            Target values of shape (n_samples,) or (n_samples, n_classes).

        """

        force_reinit = False

        if self.input_dim != x.shape[1] and self.network is not None:
            warnings.warn(
                "Input dimension of network has changed. Network has been reinitialized."
            )
            force_reinit = True

        # check if network has to be initialized
        if self.network is None or force_reinit:
            self.input_dim = x.shape[1]
            self.network = FeedForwardNN(
                input_dim=self.input_dim,
                output_dim=self.output_dim,
                layers=self.layers,
                dropout=self.dropout,
            )

        # normalize input
        x = (x - x.mean(axis=0)) / (x.std(axis=0) + 1e-6)

        if y.ndim == 1:
            y = np.stack([1 - y, y], axis=1)

        x_train, x_test, y_train, y_test = model_selection.train_test_split(
            x, y, test_size=self.test_size
        )

        x_test = torch.Tensor(x_test)
        y_test = torch.Tensor(y_test)

        optimizer = optim.Adam(
            self.network.parameters(),
            lr=self.learning_rate,
            weight_decay=self.weight_decay,
        )

        loss = nn.BCELoss()

        x_train = torch.Tensor(x_train)
        y_train = torch.Tensor(y_train)

        num_batches = (x_train.shape[0] // self.batch_size) - 1
        batch_start_list = np.arange(num_batches) * self.batch_size
        batch_stop_list = np.arange(num_batches) * self.batch_size + self.batch_size

        batch_count = 0

<<<<<<< HEAD
        for epoch in tqdm(range(self.epochs)):
            # shuffle batches
            order = np.random.permutation(num_batches)
            batch_start_list = batch_start_list[order]
            batch_stop_list = batch_stop_list[order]

            for batch_start, batch_stop in zip(batch_start_list, batch_stop_list):
                x_train_batch = x_train[batch_start:batch_stop]
                y_train_batch = y_train[batch_start:batch_stop]
                y_pred = self.network(x_train_batch)
                loss_value = loss(y_pred, y_train_batch)
=======
        for j in range(self.epochs):
            order = np.random.permutation(len(x_train))
            x_train = torch.Tensor(x_train[order])
            y_train = torch.Tensor(y_train[order])

            for i, (batch_x, batch_y) in enumerate(
                zip(x_train.split(self.batch_size), y_train.split(self.batch_size))
            ):
                y_pred = self.network(batch_x)
                loss_value = loss(y_pred, batch_y)
>>>>>>> 976f2ccf

                self.network.zero_grad()
                loss_value.backward()
                optimizer.step()

                if batch_count % self.metric_interval == 0:
                    self.network.eval()
                    with torch.no_grad():
<<<<<<< HEAD
                        self.metrics["epoch"].append(epoch)
=======
                        self.metrics["epoch"].append(j)
>>>>>>> 976f2ccf
                        self.metrics["batch_count"].append(batch_count)
                        self.metrics["train_loss"].append(loss_value.item())

                        y_pred_test = self.network(x_test)
                        loss_value = loss(y_pred_test, y_test)
                        self.metrics["test_loss"].append(loss_value.item())

                        y_pred_train = self.network(x_train_batch).detach().numpy()
                        y_pred_test = self.network(x_test).detach().numpy()

                        self.metrics["train_accuracy"].append(
                            np.sum(
<<<<<<< HEAD
                                y_train_batch[:, 1].detach().numpy()
                                == np.argmax(y_pred_train, axis=1)
                            )
                            / len(y_train_batch)
=======
                                y_train[:, 1].detach().numpy()
                                == np.argmax(y_pred_train, axis=1)
                            )
                            / len(y_train)
>>>>>>> 976f2ccf
                        )

                        self.metrics["test_accuracy"].append(
                            np.sum(
                                y_test[:, 1].detach().numpy()
                                == np.argmax(y_pred_test, axis=1)
                            )
                            / len(y_test)
                        )
                    self.network.train()

                batch_count += 1

        self._fitted = True

    def predict(self, x):
        """Predict the class of the data.

        Parameters
        ----------

        x : np.array, dtype=float
            Data of shape (n_samples, n_features).

        Returns
        -------

        y : np.array, dtype=int
            Predicted class of shape (n_samples,).
        """

        if not self.fitted:
            raise ValueError("Classifier has not been fitted yet.")

        assert (
            x.ndim == 2
        ), "Input data must have batch and feature dimension. (n_samples, n_features)"
        assert (
            x.shape[1] == self.input_dim
        ), "Input data must have the same number of features as the fitted classifier."

        x = (x - x.mean(axis=0)) / (x.std(axis=0) + 1e-6)
        self.network.eval()
        return np.argmax(self.network(torch.Tensor(x)).detach().numpy(), axis=1)

    def predict_proba(self, x: np.ndarray):
        """Predict the class probabilities of the data.

        Parameters
        ----------

        x : np.array, dtype=float
            Data of shape (n_samples, n_features).

        Returns
        -------

        y : np.array, dtype=float
            Predicted class probabilities of shape (n_samples, n_classes).

        """

        if not self.fitted:
            raise ValueError("Classifier has not been fitted yet.")

        assert (
            x.ndim == 2
        ), "Input data must have batch and feature dimension. (n_samples, n_features)"
        assert (
            x.shape[1] == self.input_dim
        ), "Input data must have the same number of features as the fitted classifier."

        x = (x - x.mean(axis=0)) / (x.std(axis=0) + 1e-6)
        self.network.eval()
        return self.network(torch.Tensor(x)).detach().numpy()


class FeedForwardNN(nn.Module):
    def __init__(
        self,
        input_dim,
        output_dim=2,
        layers=[20, 10, 5],
        dropout=0.5,
    ):
        """
        built a simple feed forward network for FDR estimation

        """
        super(FeedForwardNN, self).__init__()
        self.input_dim = input_dim
        self.output_dim = output_dim

        self.layers = [input_dim] + layers
        self.dropout = dropout

        self._build_model()

    def _build_model(self):
        layers = []
        # add batch norm layer
        layers.append(nn.BatchNorm1d(self.input_dim))
        for i in range(len(self.layers) - 1):
            layers.append(nn.Linear(self.layers[i], self.layers[i + 1]))
            layers.append(nn.ReLU())
            layers.append(nn.Dropout(self.dropout))

        layers.append(nn.Linear(self.layers[-1], self.output_dim))
        # add softmax layer
        layers.append(nn.Softmax(dim=1))
        self.fc_layers = nn.Sequential(*layers)

    def forward(self, x):
        return self.fc_layers(x)


class SupervisedLoss:
    def __init__(self) -> None:
        self.loss = nn.CrossEntropyLoss()

    def __call__(self, y_pred, y_true):
        # output_selection = get_group_mask(y_pred.detach().detach().cpu().numpy(), y_groups.detach().cpu().numpy(), n_groups)

        # y_pred = y_pred[output_selection]
        # y_true = y_true[output_selection]

        return self.loss(y_pred, y_true)<|MERGE_RESOLUTION|>--- conflicted
+++ resolved
@@ -1,11 +1,10 @@
 # native imports
+from abc import ABC, abstractmethod
+import warnings
+from copy import deepcopy
 import typing
 import warnings
 from abc import ABC, abstractmethod
-<<<<<<< HEAD
-=======
-import warnings
->>>>>>> 976f2ccf
 from copy import deepcopy
 
 # alphadia imports
@@ -694,7 +693,6 @@
 
         """
 
-<<<<<<< HEAD
         self.test_size = test_size
         self.batch_size = batch_size
         self.epochs = epochs
@@ -705,17 +703,11 @@
         self.input_dim = input_dim
         self.output_dim = output_dim
         self.metric_interval = metric_interval
-=======
-
-class Classifier(ABC):
-    """Abstract base class for classifiers.
->>>>>>> 976f2ccf
 
         self.network = None
         self.optimizer = None
         self._fitted = False
 
-<<<<<<< HEAD
         self.metrics = {
             "epoch": [],
             "batch_count": [],
@@ -727,18 +719,11 @@
 
         if kwargs:
             warnings.warn("Unknown arguments: {}".format(kwargs))
-=======
-    fitted : bool
-        Whether the classifier has been fitted.
-
-    """
->>>>>>> 976f2ccf
 
     @property
     def fitted(self):
         return self._fitted
 
-<<<<<<< HEAD
     @property
     def metrics(self):
         return self._metrics
@@ -802,10 +787,6 @@
         self.__dict__.update(_state_dict)
 
     def fit(self, x: np.ndarray, y: np.ndarray):
-=======
-    @abstractmethod
-    def fit(self, x: np.array, y: np.array):
->>>>>>> 976f2ccf
         """Fit the classifier to the data.
 
         Parameters
@@ -819,7 +800,6 @@
 
         """
 
-<<<<<<< HEAD
         force_reinit = False
 
         if self.input_dim != x.shape[1] and self.network is not None:
@@ -912,10 +892,6 @@
         self._fitted = True
 
     def predict(self, x):
-=======
-    @abstractmethod
-    def predict(self, x: np.array):
->>>>>>> 976f2ccf
         """Predict the class of the data.
 
         Parameters
@@ -931,7 +907,6 @@
             Predicted class of shape (n_samples,).
         """
 
-<<<<<<< HEAD
         if not self.fitted:
             raise ValueError("Classifier has not been fitted yet.")
 
@@ -947,10 +922,6 @@
         return np.argmax(self.network(torch.Tensor(x)).detach().numpy(), axis=1)
 
     def predict_proba(self, x: np.ndarray):
-=======
-    @abstractmethod
-    def predict_proba(self, x: np.array):
->>>>>>> 976f2ccf
         """Predict the class probabilities of the data.
 
         Parameters
@@ -966,28 +937,6 @@
             Predicted class probabilities of shape (n_samples, n_classes).
 
         """
-<<<<<<< HEAD
-=======
-        pass
-
-    @abstractmethod
-    def to_state_dict(self):
-        """
-        Return a state dict of the classifier.
-
-        Returns
-        -------
-
-        state_dict : dict
-            State dict of the classifier.
-        """
-        pass
-
-    @abstractmethod
-    def from_state_dict(self, state_dict: dict):
-        """
-        Load a state dict of the classifier.
->>>>>>> 976f2ccf
 
         if not self.fitted:
             raise ValueError("Classifier has not been fitted yet.")
@@ -1004,11 +953,7 @@
         return self.network(torch.Tensor(x)).detach().numpy()
 
 
-<<<<<<< HEAD
 class BinaryClassifierLegacyNewBatching(Classifier):
-=======
-class BinaryClassifier(Classifier):
->>>>>>> 976f2ccf
     def __init__(
         self,
         input_dim: int = 10,
@@ -1021,10 +966,7 @@
         layers: typing.List[int] = [100, 50, 20, 5],
         dropout: float = 0.001,
         metric_interval: int = 1000,
-<<<<<<< HEAD
         **kwargs,
-=======
->>>>>>> 976f2ccf
     ):
         """Binary Classifier using a feed forward neural network.
 
@@ -1218,7 +1160,6 @@
 
         batch_count = 0
 
-<<<<<<< HEAD
         for epoch in tqdm(range(self.epochs)):
             # shuffle batches
             order = np.random.permutation(num_batches)
@@ -1230,18 +1171,6 @@
                 y_train_batch = y_train[batch_start:batch_stop]
                 y_pred = self.network(x_train_batch)
                 loss_value = loss(y_pred, y_train_batch)
-=======
-        for j in range(self.epochs):
-            order = np.random.permutation(len(x_train))
-            x_train = torch.Tensor(x_train[order])
-            y_train = torch.Tensor(y_train[order])
-
-            for i, (batch_x, batch_y) in enumerate(
-                zip(x_train.split(self.batch_size), y_train.split(self.batch_size))
-            ):
-                y_pred = self.network(batch_x)
-                loss_value = loss(y_pred, batch_y)
->>>>>>> 976f2ccf
 
                 self.network.zero_grad()
                 loss_value.backward()
@@ -1250,11 +1179,7 @@
                 if batch_count % self.metric_interval == 0:
                     self.network.eval()
                     with torch.no_grad():
-<<<<<<< HEAD
                         self.metrics["epoch"].append(epoch)
-=======
-                        self.metrics["epoch"].append(j)
->>>>>>> 976f2ccf
                         self.metrics["batch_count"].append(batch_count)
                         self.metrics["train_loss"].append(loss_value.item())
 
@@ -1267,17 +1192,10 @@
 
                         self.metrics["train_accuracy"].append(
                             np.sum(
-<<<<<<< HEAD
                                 y_train_batch[:, 1].detach().numpy()
                                 == np.argmax(y_pred_train, axis=1)
                             )
                             / len(y_train_batch)
-=======
-                                y_train[:, 1].detach().numpy()
-                                == np.argmax(y_pred_train, axis=1)
-                            )
-                            / len(y_train)
->>>>>>> 976f2ccf
                         )
 
                         self.metrics["test_accuracy"].append(
