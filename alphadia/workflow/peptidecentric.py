# native imports
import logging

# third party imports
import numpy as np
import pandas as pd
import seaborn as sns
from alphabase.peptide.fragment import get_charged_frag_types

# alpha family imports
from alphabase.spectral_library.base import SpecLibBase
from alphabase.spectral_library.flat import SpecLibFlat

from alphadia import fdrexperimental as fdrx

# alphadia imports
from alphadia import fragcomp, plexscoring, utils
from alphadia.exceptions import NoRecalibrationTargetError
from alphadia.peakgroup import search
from alphadia.workflow import base, manager, searchoptimization

logger = logging.getLogger()


feature_columns = [
    "reference_intensity_correlation",
    "mean_reference_scan_cosine",
    "top3_reference_scan_cosine",
    "mean_reference_frame_cosine",
    "top3_reference_frame_cosine",
    "mean_reference_template_scan_cosine",
    "mean_reference_template_frame_cosine",
    "mean_reference_template_frame_cosine_rank",
    "mean_reference_template_scan_cosine_rank",
    "mean_reference_frame_cosine_rank",
    "mean_reference_scan_cosine_rank",
    "reference_intensity_correlation_rank",
    "top3_b_ion_correlation_rank",
    "top3_y_ion_correlation_rank",
    "top3_frame_correlation_rank",
    "fragment_frame_correlation_rank",
    "weighted_ms1_intensity_rank",
    "isotope_intensity_correlation_rank",
    "isotope_pattern_correlation_rank",
    "mono_ms1_intensity_rank",
    "weighted_mass_error_rank",
    "base_width_mobility",
    "base_width_rt",
    "rt_observed",
    "delta_rt",
    "mobility_observed",
    "mono_ms1_intensity",
    "top_ms1_intensity",
    "sum_ms1_intensity",
    "weighted_ms1_intensity",
    "weighted_mass_deviation",
    "weighted_mass_error",
    "mz_library",
    "mz_observed",
    "mono_ms1_height",
    "top_ms1_height",
    "sum_ms1_height",
    "weighted_ms1_height",
    "isotope_intensity_correlation",
    "isotope_height_correlation",
    "n_observations",
    "intensity_correlation",
    "height_correlation",
    "intensity_fraction",
    "height_fraction",
    "intensity_fraction_weighted",
    "height_fraction_weighted",
    "mean_observation_score",
    "sum_b_ion_intensity",
    "sum_y_ion_intensity",
    "diff_b_y_ion_intensity",
    "fragment_scan_correlation",
    "top3_scan_correlation",
    "fragment_frame_correlation",
    "top3_frame_correlation",
    "template_scan_correlation",
    "template_frame_correlation",
    "top3_b_ion_correlation",
    "top3_y_ion_correlation",
    "n_b_ions",
    "n_y_ions",
    "f_masked",
    "cycle_fwhm",
    "mobility_fwhm",
    "top_3_ms2_mass_error",
    "mean_ms2_mass_error",
    "n_overlapping",
    "mean_overlapping_intensity",
    "mean_overlapping_mass_error",
]

classifier_base = fdrx.BinaryClassifierLegacyNewBatching(
    test_size=0.001, batch_size=5000, learning_rate=0.001, epochs=10
)


class PeptideCentricWorkflow(base.WorkflowBase):
    def __init__(
        self,
        instance_name: str,
        config: dict,
    ) -> None:
        super().__init__(
            instance_name,
            config,
        )

    def load(
        self,
        dia_data_path: str,
        spectral_library: SpecLibBase,
    ) -> None:
        super().load(
            dia_data_path,
            spectral_library,
        )

        self.reporter.log_string(
            f"Initializing workflow {self.instance_name}", verbosity="progress"
        )

        self.init_calibration_optimization_manager()
        self.init_fdr_manager()
        self.init_spectral_library()

    @property
    def calibration_optimization_manager(self):
        """Is used during the iterative optimization of the calibration parameters.
        Should not be stored on disk.
        """
        return self._calibration_optimization_manager

    @property
    def com(self):
        """alias for calibration_optimization_manager"""
        return self.calibration_optimization_manager

    def init_calibration_optimization_manager(self):
        self._calibration_optimization_manager = manager.OptimizationManager(
            {
                "ms1_error": self.config["search_initial"]["initial_ms1_tolerance"],
                "ms2_error": self.config["search_initial"]["initial_ms2_tolerance"],
                "rt_error": self.config["search_initial"]["initial_rt_tolerance"],
                "mobility_error": self.config["search_initial"][
                    "initial_mobility_tolerance"
                ],
                "column_type": "library",
                "num_candidates": self.config["search_initial"][
                    "initial_num_candidates"
                ],
                "classifier_version": -1,
                "fwhm_rt": self.config["optimization_manager"]["fwhm_rt"],
                "fwhm_mobility": self.config["optimization_manager"]["fwhm_mobility"],
                "score_cutoff": self.config["optimization_manager"]["score_cutoff"],
            }
        )

    def init_fdr_manager(self):
        self.fdr_manager = manager.FDRManager(
            feature_columns=feature_columns,
            classifier_base=classifier_base,
        )

    def init_spectral_library(self):
        # apply channel filter
        if self.config["search"]["channel_filter"] == "":
            allowed_channels = self.spectral_library.precursor_df["channel"].unique()
        else:
            allowed_channels = [
                int(c) for c in self.config["search"]["channel_filter"].split(",")
            ]
            self.reporter.log_string(
                f"Applying channel filter using only: {allowed_channels}",
                verbosity="progress",
            )

        # normalize spectral library rt to file specific TIC profile
        self.spectral_library._precursor_df["rt_library"] = self.norm_to_rt(
            self.dia_data, self.spectral_library._precursor_df["rt_library"].values
        )

        # filter based on precursor observability
        lower_mz_limit = self.dia_data.cycle[self.dia_data.cycle > 0].min()
        upper_mz_limit = self.dia_data.cycle[self.dia_data.cycle > 0].max()

        precursor_before = np.sum(self.spectral_library._precursor_df["decoy"] == 0)
        self.spectral_library._precursor_df = self.spectral_library._precursor_df[
            (self.spectral_library._precursor_df["mz_library"] >= lower_mz_limit)
            & (self.spectral_library._precursor_df["mz_library"] <= upper_mz_limit)
        ]
        # self.spectral_library.remove_unused_fragmen
        precursor_after = np.sum(self.spectral_library._precursor_df["decoy"] == 0)
        precursor_removed = precursor_before - precursor_after
        self.reporter.log_string(
            f"{precursor_after:,} target precursors potentially observable ({precursor_removed:,} removed)",
            verbosity="progress",
        )

        # filter spectral library to only contain precursors from allowed channels
        # save original precursor_df for later use
        self.spectral_library.precursor_df_unfiltered = (
            self.spectral_library.precursor_df.copy()
        )
        self.spectral_library._precursor_df = (
            self.spectral_library.precursor_df_unfiltered[
                self.spectral_library.precursor_df_unfiltered["channel"].isin(
                    allowed_channels
                )
            ].copy()
        )

    def norm_to_rt(
        self,
        dia_data,
        norm_values: np.ndarray,
        active_gradient_start: float | None = None,
        active_gradient_stop: float | None = None,
        mode=None,
    ):
        """Convert normalized retention time values to absolute retention time values.

        Parameters
        ----------
        dia_data : alphatims.bruker.TimsTOF
            TimsTOF object containing the DIA data.

        norm_values : np.ndarray
            Array of normalized retention time values.

        active_gradient_start : float, optional
            Start of the active gradient in seconds, by default None.
            If None, the value from the config is used.
            If not defined in the config, it is set to zero.

        active_gradient_stop : float, optional
            End of the active gradient in seconds, by default None.
            If None, the value from the config is used.
            If not defined in the config, it is set to the last retention time value.

        mode : str, optional
            Mode of the gradient, by default None.
            If None, the value from the config is used which should be 'tic' by default

        """

        # determine if the gradient start and stop are defined in the config
        if active_gradient_start is None:
            if "active_gradient_start" in self.config["calibration"]:
                lower_rt = self.config["calibration"]["active_gradient_start"]
            else:
                lower_rt = (
                    dia_data.rt_values[0]
                    + self.config["search_initial"]["initial_rt_tolerance"] / 2
                )
        else:
            lower_rt = active_gradient_start

        if active_gradient_stop is None:
            if "active_gradient_stop" in self.config["calibration"]:
                upper_rt = self.config["calibration"]["active_gradient_stop"]
            else:
                upper_rt = dia_data.rt_values[-1] - (
                    self.config["search_initial"]["initial_rt_tolerance"] / 2
                )
        else:
            upper_rt = active_gradient_stop

        # make sure values are really norm values
        norm_values = np.interp(
            norm_values, [norm_values.min(), norm_values.max()], [0, 1]
        )

        # determine the mode based on the config or the function parameter
        if mode is None:
            mode = self.config["calibration"].get("norm_rt_mode", "tic")
        else:
            mode = mode.lower()

        if mode == "linear":
            return np.interp(norm_values, [0, 1], [lower_rt, upper_rt])

        elif mode == "tic":
            raise NotImplementedError("tic mode is not implemented yet")

        else:
            raise ValueError(f"Unknown norm_rt_mode {mode}")

    def get_exponential_batches(self, step):
        """Get the number of batches for a given step
        This plan has the shape:
        1, 2, 4, 8, 16, 32, 64, ...
        """
        return int(2**step)

    def get_batch_plan(self):
        n_eg = self.spectral_library._precursor_df["elution_group_idx"].nunique()

        plan = []

        batch_size = self.config["calibration"]["batch_size"]
        step = 0
        start_index = 0

        while start_index < n_eg:
            n_batches = self.get_exponential_batches(step)
            stop_index = min(start_index + n_batches * batch_size, n_eg)
            plan.append((start_index, stop_index))
            step += 1
            start_index = stop_index

        return plan

    def extract_optimization_data(self, target):
        """Search parameter optimization (i.e. refinement of tolerances for RT, MS2, etc.) is performed on a subset of the elution groups in the spectral library.
        The number of elution groups which must be searched to get a sufficiently large number for robust calibration varies depending the library used and the data.
        This function searches an increasing number of elution groups until a sufficient number (determined by target) of precursors are identified at 1% FDR.
        It then returns the elution group indexes which will be used to find the data in the spectral library for search parameter optimization.

        Parameters
        ----------

        target : int
            The number of precursors which must be identified at 1% FDR to stop the extraction.

        """

        self.elution_group_order = self.spectral_library.precursor_df[
            "elution_group_idx"
        ].unique()
        np.random.shuffle(self.elution_group_order)

        batch_plan = self.get_batch_plan()

        features = []
        fragments = []
        for current_step, (start_index, stop_index) in enumerate(batch_plan):
            self.reporter.log_string(
                f"=== Step {current_step}, extracting elution groups {start_index} to {stop_index} ===",
                verbosity="progress",
            )

            eg_idxes = self.elution_group_order[start_index:stop_index]
            batch_df = self.spectral_library._precursor_df[
                self.spectral_library._precursor_df["elution_group_idx"].isin(eg_idxes)
            ]

            feature_df, fragment_df = self.extract_batch(batch_df)
            features += [feature_df]
            fragments += [fragment_df]
            features_df = pd.concat(features)
            fragments_df = pd.concat(fragments)

            self.reporter.log_string(
                f"=== Step {current_step}, extracted {len(feature_df)} precursors and {len(fragment_df)} fragments ===",
                verbosity="progress",
            )
            precursor_df = self.fdr_correction(features_df, fragments_df)

            precursors_01FDR = len(precursor_df[precursor_df["qval"] < 0.01])

            self.reporter.log_string(
                f"=== checking if minimum number of precursors for optimization found yet; minimum number is {target} ===",
                verbosity="progress",
            )

            self.log_precursor_df(precursor_df)

            if precursors_01FDR > target:
                final_stop_index = stop_index  # final_stop_index is the number of elution groups that will be included in the calibration data
                break

        self.eg_idxes_for_calibration = self.elution_group_order[:final_stop_index]
        self.com.fit({"classifier_version": self.fdr_manager.current_version})

    def calibration(self):
        if (
            self.calibration_manager.is_fitted
            and self.calibration_manager.is_loaded_from_file
        ):
            self.reporter.log_string(
                "Skipping calibration as existing calibration was found",
                verbosity="progress",
            )
            return

        if self.config["search"]["target_ms2_tolerance"] > 0:
            ms2_optimizer = searchoptimization.TargetedMS2Optimizer(
                self.config["search_initial"]["initial_ms2_tolerance"],
                self.config["search"]["target_ms2_tolerance"],
                self,
            )
        else:
            ms2_optimizer = searchoptimization.AutomaticMS2Optimizer(
                self.config["search_initial"]["initial_ms2_tolerance"],
                self,
            )

        if self.config["search"]["target_rt_tolerance"] > 0:
            rt_optimizer = searchoptimization.TargetedRTOptimizer(
                self.config["search_initial"]["initial_rt_tolerance"],
                self.config["search"]["target_rt_tolerance"],
                self,
            )
        else:
            rt_optimizer = searchoptimization.AutomaticRTOptimizer(
                self.config["search_initial"]["initial_rt_tolerance"],
                self,
            )
        if self.dia_data.has_ms1:
            if self.config["search"]["target_ms1_tolerance"] > 0:
                ms1_optimizer = searchoptimization.TargetedMS1Optimizer(
                    self.config["search_initial"]["initial_ms1_tolerance"],
                    self.config["search"]["target_ms1_tolerance"],
                    self,
                )
            else:
                ms1_optimizer = searchoptimization.AutomaticMS1Optimizer(
                    self.config["search_initial"]["initial_ms1_tolerance"],
                    self,
                )
        else:
            ms1_optimizer = None
        if self.dia_data.has_mobility:
            if self.config["search"]["target_mobility_tolerance"] > 0:
                mobility_optimizer = searchoptimization.TargetedMobilityOptimizer(
                    self.config["search_initial"]["initial_mobility_tolerance"],
                    self.config["search"]["target_mobility_tolerance"],
                    self,
                )
            else:
                mobility_optimizer = searchoptimization.AutomaticMobilityOptimizer(
                    self.config["search_initial"]["initial_mobility_tolerance"],
                    self.calibration_manager,
                    self.com,
                    self.fdr_manager,
                )
        else:
            mobility_optimizer = None

        optimizers = [
            ms2_optimizer,
            rt_optimizer,
            ms1_optimizer,
            mobility_optimizer,
        ]
        targeted_optimizers = [
            [
                optimizer
                for optimizer in optimizers
                if isinstance(optimizer, searchoptimization.TargetedOptimizer)
            ]
        ]
        automatic_optimizers = [
            [optimizer]
            for optimizer in optimizers
            if isinstance(optimizer, searchoptimization.AutomaticOptimizer)
        ]

        order_of_optimization = targeted_optimizers + automatic_optimizers

        self.reporter.log_string(
            "Starting initial classifier training and precursor identification.",
            verbosity="progress",
        )

        self.extract_optimization_data(
            self.config["calibration"]["min_precursors_for_optimization"]
        )

        self.reporter.log_string(
            "Target number of precursors found. Starting search parameter optimization.",
            verbosity="progress",
        )

        for optimizers in order_of_optimization:
            for current_step in range(self.config["calibration"]["max_steps"]):
                if np.all([optimizer.has_converged for optimizer in optimizers]):
                    self.reporter.log_string(
                        f"Optimization finished for {', '.join([optimizer.parameter_name for optimizer in optimizers])}.",
                        verbosity="progress",
                    )

                    for optimizer in optimizers:
                        if isinstance(optimizer, searchoptimization.AutomaticOptimizer):
                            optimizer.plot()

                    break
                batch_df = self.spectral_library._precursor_df[
                    self.spectral_library._precursor_df["elution_group_idx"].isin(
                        self.eg_idxes_for_calibration
                    )
                ]

                features_df, fragments_df = self.extract_batch(batch_df)

                self.reporter.log_string(
                    f"=== Step {current_step}, extracted {len(features_df)} precursors and {len(fragments_df)} fragments ===",
                    verbosity="progress",
                )

<<<<<<< HEAD
                precursor_df = self.fdr_correction(
                    features_df, fragments_df, self.com.classifier_version
                )
=======
                if self.check_recalibration(precursor_df):
                    self.recalibration(precursor_df, fragments_df)
                    break
                else:
                    # check if last step has been reached
                    if current_step == len(self.batch_plan) - 1:
                        raise NoRecalibrationTargetError()

            self.end_of_epoch()

        if self.config["calibration"].get("final_full_calibration", False):
            self.reporter.log_string(
                "Performing final calibration with all precursors",
                verbosity="progress",
            )
            features_df, fragments_df = self.extract_batch(
                self.spectral_library._precursor_df
            )
            precursor_df = self.fdr_correction(features_df, fragments_df)
            self.recalibration(precursor_df, fragments_df)
>>>>>>> fbf1747f

                self.log_precursor_df(precursor_df)

                precursor_df_filtered, fragments_df_filtered = self.filter_dfs(
                    precursor_df, fragments_df
                )

                self.recalibration(precursor_df_filtered, fragments_df_filtered)

                self.reporter.log_string(
                    "=== checking if optimization conditions were reached ===",
                    verbosity="info",
                )

                for optimizer in optimizers:
                    optimizer.step(precursor_df_filtered, fragments_df_filtered)

                self.reporter.log_string(
                    "==============================================", verbosity="info"
                )
        self.reporter.log_string(
            "Search parameter optimization finished. Values taken forward for search are:",
            verbosity="progress",
        )
        self.reporter.log_string(
            "==============================================", verbosity="progress"
        )
        for optimizers in order_of_optimization:
            for optimizer in optimizers:
                self.reporter.log_string(
                    f"{optimizer.parameter_name:<15}: {self.com.__dict__[optimizer.parameter_name]:.4f}",
                    verbosity="progress",
                )
        self.reporter.log_string(
            "==============================================", verbosity="progress"
        )

    def filter_dfs(self, precursor_df, fragments_df):
        precursor_df_filtered = precursor_df[precursor_df["qval"] < 0.01]
        precursor_df_filtered = precursor_df_filtered[
            precursor_df_filtered["decoy"] == 0
        ]

        fragments_df_filtered = fragments_df[
            fragments_df["precursor_idx"].isin(precursor_df_filtered["precursor_idx"])
        ]

        min_fragments = 500
        max_fragments = 5000
        min_correlation = 0.7
        fragments_df_filtered = fragments_df_filtered.sort_values(
            by=["correlation"], ascending=False
        )
        stop_rank = min(
            max(
                np.searchsorted(
                    fragments_df_filtered["correlation"].values, min_correlation
                ),
                min_fragments,
            ),
            max_fragments,
        )
        fragments_df_filtered = fragments_df_filtered.iloc[
            :stop_rank
        ]  # QUESTION: Should this raise an exception if the length of fragments_df_full is less than min_fragments?

        self.reporter.log_string(
            f"fragments_df_filtered: {len(fragments_df_filtered)}", verbosity="info"
        )

        return precursor_df_filtered, fragments_df_filtered

    def recalibration(self, precursor_df_filtered, fragments_df_filtered):
        self.calibration_manager.fit(
            precursor_df_filtered,
            "precursor",
            plot=True,
            skip=["mz"] if not self.dia_data.has_ms1 else [],
            # neptune_run = self.neptune
        )

        self.calibration_manager.fit(
            fragments_df_filtered,
            "fragment",
            plot=True,
            # neptune_run = self.neptune
        )

        self.calibration_manager.predict(
            self.spectral_library._precursor_df,
            "precursor",
        )

        self.calibration_manager.predict(self.spectral_library._fragment_df, "fragment")

        self.com.fit(
            {
                "column_type": "calibrated",
                "num_candidates": self.config["search"]["target_num_candidates"],
            }
        )

        percentile_001 = np.percentile(precursor_df_filtered["score"], 0.1)
        self.com.fit(
            {
                "fwhm_rt": precursor_df_filtered["cycle_fwhm"].median(),
                "fwhm_mobility": precursor_df_filtered["mobility_fwhm"].median(),
                "score_cutoff": percentile_001,
            }
        )

    def fdr_correction(self, features_df, df_fragments, version=-1):
        return self.fdr_manager.fit_predict(
            features_df,
            decoy_strategy="precursor_channel_wise"
            if self.config["fdr"]["channel_wise_fdr"]
            else "precursor",
            competetive=self.config["fdr"]["competetive_scoring"],
            df_fragments=df_fragments
            if self.config["search"]["compete_for_fragments"]
            else None,
            dia_cycle=self.dia_data.cycle,
            version=version,
            # neptune_run=self.neptune
        )

    def extract_batch(self, batch_df, apply_cutoff=False):
        self.reporter.log_string(
            f"Extracting batch of {len(batch_df)} precursors", verbosity="progress"
        )

        config = search.HybridCandidateConfig()
        config.update(self.config["selection_config"])
        config.update(
            {
                "top_k_fragments": self.config["search_advanced"]["top_k_fragments"],
                "rt_tolerance": self.com.rt_error,
                "mobility_tolerance": self.com.mobility_error,
                "candidate_count": self.com.num_candidates,
                "precursor_mz_tolerance": self.com.ms1_error,
                "fragment_mz_tolerance": self.com.ms2_error,
                "exclude_shared_ions": self.config["search"]["exclude_shared_ions"],
                "min_size_rt": self.config["search"]["quant_window"],
            }
        )

        extraction = search.HybridCandidateSelection(
            self.dia_data.jitclass(),
            batch_df,
            self.spectral_library.fragment_df,
            config.jitclass(),
            rt_column=f"rt_{self.com.column_type}",
            mobility_column=f"mobility_{self.com.column_type}"
            if self.dia_data.has_mobility
            else "mobility_library",
            precursor_mz_column=f"mz_{self.com.column_type}"
            if self.dia_data.has_ms1
            else "mz_library",
            fragment_mz_column=f"mz_{self.com.column_type}",
            fwhm_rt=self.com.fwhm_rt,
            fwhm_mobility=self.com.fwhm_mobility,
        )
        candidates_df = extraction(thread_count=self.config["general"]["thread_count"])

        sns.histplot(candidates_df, x="score", hue="decoy", bins=100)

        if apply_cutoff:
            num_before = len(candidates_df)
            self.reporter.log_string(
                f"Applying score cutoff of {self.com.score_cutoff}",
                verbosity="info",
            )
            candidates_df = candidates_df[
                candidates_df["score"] > self.com.score_cutoff
            ]
            num_after = len(candidates_df)
            num_removed = num_before - num_after
            self.reporter.log_string(
                f"Removed {num_removed} precursors with score below cutoff",
                verbosity="info",
            )

        config = plexscoring.CandidateConfig()
        config.update(self.config["scoring_config"])
        config.update(
            {
                "top_k_fragments": self.config["search_advanced"]["top_k_fragments"],
                "precursor_mz_tolerance": self.com.ms1_error,
                "fragment_mz_tolerance": self.com.ms2_error,
                "exclude_shared_ions": self.config["search"]["exclude_shared_ions"],
                "quant_window": self.config["search"]["quant_window"],
                "quant_all": self.config["search"]["quant_all"],
            }
        )

        candidate_scoring = plexscoring.CandidateScoring(
            self.dia_data.jitclass(),
            self.spectral_library._precursor_df,
            self.spectral_library._fragment_df,
            config=config,
            rt_column=f"rt_{self.com.column_type}",
            mobility_column=f"mobility_{self.com.column_type}"
            if self.dia_data.has_mobility
            else "mobility_library",
            precursor_mz_column=f"mz_{self.com.column_type}"
            if self.dia_data.has_ms1
            else "mz_library",
            fragment_mz_column=f"mz_{self.com.column_type}",
        )

        features_df, fragments_df = candidate_scoring(
            candidates_df,
            thread_count=self.config["general"]["thread_count"],
            include_decoy_fragment_features=True,
        )

        return features_df, fragments_df

    def extraction(self):
        self.com.fit(
            {
                "num_candidates": self.config["search"]["target_num_candidates"],
                "column_type": "calibrated",
            }
        )

        self.calibration_manager.predict(
            self.spectral_library._precursor_df, "precursor"
        )
        self.calibration_manager.predict(self.spectral_library._fragment_df, "fragment")

        features_df, fragments_df = self.extract_batch(
            self.spectral_library._precursor_df,
            apply_cutoff=True,
        )

        precursor_df = self.fdr_correction(features_df, fragments_df)

        precursor_df = precursor_df[precursor_df["qval"] <= self.config["fdr"]["fdr"]]

        logger.info("Removing fragments below FDR threshold")

        # to be optimized later
        fragments_df["candidate_idx"] = utils.candidate_hash(
            fragments_df["precursor_idx"].values, fragments_df["rank"].values
        )
        precursor_df["candidate_idx"] = utils.candidate_hash(
            precursor_df["precursor_idx"].values, precursor_df["rank"].values
        )

        fragments_df = fragments_df[
            fragments_df["candidate_idx"].isin(precursor_df["candidate_idx"])
        ]

        self.log_precursor_df(precursor_df)

        return precursor_df, fragments_df

    def log_precursor_df(self, precursor_df):
        total_precursors = len(precursor_df)

        total_precursors_denom = max(
            float(total_precursors), 1e-6
        )  # avoid division by zero

        target_precursors = len(precursor_df[precursor_df["decoy"] == 0])
        target_precursors_percentages = target_precursors / total_precursors_denom * 100
        decoy_precursors = len(precursor_df[precursor_df["decoy"] == 1])
        decoy_precursors_percentages = decoy_precursors / total_precursors_denom * 100

        self.reporter.log_string(
            "============================= Precursor FDR =============================",
            verbosity="progress",
        )
        self.reporter.log_string(
            f"Total precursors accumulated: {total_precursors:,}", verbosity="progress"
        )
        self.reporter.log_string(
            f"Target precursors: {target_precursors:,} ({target_precursors_percentages:.2f}%)",
            verbosity="progress",
        )
        self.reporter.log_string(
            f"Decoy precursors: {decoy_precursors:,} ({decoy_precursors_percentages:.2f}%)",
            verbosity="progress",
        )

        self.reporter.log_string("", verbosity="progress")
        self.reporter.log_string("Precursor Summary:", verbosity="progress")

        for channel in precursor_df["channel"].unique():
            precursor_05fdr = len(
                precursor_df[
                    (precursor_df["qval"] < 0.05)
                    & (precursor_df["decoy"] == 0)
                    & (precursor_df["channel"] == channel)
                ]
            )
            precursor_01fdr = len(
                precursor_df[
                    (precursor_df["qval"] < 0.01)
                    & (precursor_df["decoy"] == 0)
                    & (precursor_df["channel"] == channel)
                ]
            )
            precursor_001fdr = len(
                precursor_df[
                    (precursor_df["qval"] < 0.001)
                    & (precursor_df["decoy"] == 0)
                    & (precursor_df["channel"] == channel)
                ]
            )
            self.reporter.log_string(
                f"Channel {channel:>3}:\t 0.05 FDR: {precursor_05fdr:>5,}; 0.01 FDR: {precursor_01fdr:>5,}; 0.001 FDR: {precursor_001fdr:>5,}",
                verbosity="progress",
            )

        self.reporter.log_string("", verbosity="progress")
        self.reporter.log_string("Protein Summary:", verbosity="progress")

        for channel in precursor_df["channel"].unique():
            proteins_05fdr = precursor_df[
                (precursor_df["qval"] < 0.05)
                & (precursor_df["decoy"] == 0)
                & (precursor_df["channel"] == channel)
            ]["proteins"].nunique()
            proteins_01fdr = precursor_df[
                (precursor_df["qval"] < 0.01)
                & (precursor_df["decoy"] == 0)
                & (precursor_df["channel"] == channel)
            ]["proteins"].nunique()
            proteins_001fdr = precursor_df[
                (precursor_df["qval"] < 0.001)
                & (precursor_df["decoy"] == 0)
                & (precursor_df["channel"] == channel)
            ]["proteins"].nunique()
            self.reporter.log_string(
                f"Channel {channel:>3}:\t 0.05 FDR: {proteins_05fdr:>5,}; 0.01 FDR: {proteins_01fdr:>5,}; 0.001 FDR: {proteins_001fdr:>5,}",
                verbosity="progress",
            )

        self.reporter.log_string(
            "=========================================================================",
            verbosity="progress",
        )

        precursor_01fdr = len(
            precursor_df[(precursor_df["qval"] < 0.01) & (precursor_df["decoy"] == 0)]
        )
        proteins_01fdr = precursor_df[
            (precursor_df["qval"] < 0.01) & (precursor_df["decoy"] == 0)
        ]["proteins"].nunique()

        # if self.neptune is not None:
        #    self.neptune['precursors'].log(precursor_01fdr)
        #    self.neptune['proteins'].log(proteins_01fdr)

    def requantify(self, psm_df):
        self.calibration_manager.predict(
            self.spectral_library.precursor_df_unfiltered, "precursor"
        )
        self.calibration_manager.predict(self.spectral_library._fragment_df, "fragment")

        reference_candidates = plexscoring.candidate_features_to_candidates(psm_df)

        if "multiplexing" not in self.config:
            raise ValueError("no multiplexing config found")
        self.reporter.log_string(
            f"=== Multiplexing {len(reference_candidates):,} precursors ===",
            verbosity="progress",
        )

        original_channels = psm_df["channel"].unique().tolist()
        self.reporter.log_string(
            f"original channels: {original_channels}", verbosity="progress"
        )

        reference_channel = self.config["multiplexing"]["reference_channel"]
        self.reporter.log_string(
            f"reference channel: {reference_channel}", verbosity="progress"
        )

        target_channels = [
            int(c) for c in self.config["multiplexing"]["target_channels"].split(",")
        ]
        self.reporter.log_string(
            f"target channels: {target_channels}", verbosity="progress"
        )

        decoy_channel = self.config["multiplexing"]["decoy_channel"]
        self.reporter.log_string(
            f"decoy channel: {decoy_channel}", verbosity="progress"
        )

        channels = list(
            set(
                original_channels
                + [reference_channel]
                + target_channels
                + [decoy_channel]
            )
        )
        multiplexed_candidates = plexscoring.multiplex_candidates(
            reference_candidates,
            self.spectral_library.precursor_df_unfiltered,
            channels=channels,
        )

        channel_count_lib = self.spectral_library.precursor_df_unfiltered[
            "channel"
        ].value_counts()
        channel_count_multiplexed = multiplexed_candidates["channel"].value_counts()
        ## log channels with less than 100 precursors
        for channel in channels:
            if channel not in channel_count_lib:
                self.reporter.log_string(
                    f"channel {channel} not found in library", verbosity="warning"
                )
            if channel not in channel_count_multiplexed:
                self.reporter.log_string(
                    f"channel {channel} could not be mapped to existing IDs.",
                    verbosity="warning",
                )

        self.reporter.log_string(
            f"=== Requantifying {len(multiplexed_candidates):,} precursors ===",
            verbosity="progress",
        )

        config = plexscoring.CandidateConfig()
        config.score_grouped = True
        config.exclude_shared_ions = True
        config.reference_channel = self.config["multiplexing"]["reference_channel"]

        multiplexed_scoring = plexscoring.CandidateScoring(
            self.dia_data.jitclass(),
            self.spectral_library.precursor_df_unfiltered,
            self.spectral_library.fragment_df,
            config=config,
            precursor_mz_column="mz_calibrated",
            fragment_mz_column="mz_calibrated",
            rt_column="rt_calibrated",
            mobility_column="mobility_calibrated"
            if self.dia_data.has_mobility
            else "mobility_library",
        )

        multiplexed_candidates["rank"] = 0

        multiplexed_features, fragments = multiplexed_scoring(multiplexed_candidates)

        target_channels = [
            int(c) for c in self.config["multiplexing"]["target_channels"].split(",")
        ]
        print("target_channels", target_channels)
        reference_channel = self.config["multiplexing"]["reference_channel"]

        psm_df = self.fdr_manager.fit_predict(
            multiplexed_features,
            decoy_strategy="channel",
            competetive=self.config["multiplexing"]["competetive_scoring"],
            decoy_channel=decoy_channel,
        )

        self.log_precursor_df(psm_df)

        return psm_df

    def requantify_fragments(
        self, psm_df: pd.DataFrame
    ) -> tuple[pd.DataFrame, pd.DataFrame]:
        """Requantify confident precursor identifications for transfer learning.

        Parameters
        ----------

        psm_df: pd.DataFrame
            Dataframe with peptide identifications

        Returns
        -------

        psm_df: pd.DataFrame
            Dataframe with existing peptide identifications but updated frag_start_idx and frag_stop_idx

        frag_df: pd.DataFrame
            Dataframe with fragments in long format
        """

        self.reporter.log_string(
            "=== Transfer learning quantification ===",
            verbosity="progress",
        )

        fragment_types = self.config["transfer_library"]["fragment_types"].split(";")
        max_charge = self.config["transfer_library"]["max_charge"]

        self.reporter.log_string(
            f"creating library for charged fragment types: {fragment_types}",
            verbosity="info",
        )

        candidate_speclib_flat, scored_candidates = _build_candidate_speclib_flat(
            psm_df, fragment_types=fragment_types, max_charge=max_charge
        )

        self.reporter.log_string(
            "Calibrating library",
            verbosity="info",
        )

        # calibrate
        self.calibration_manager.predict(
            candidate_speclib_flat.precursor_df, "precursor"
        )
        self.calibration_manager.predict(candidate_speclib_flat.fragment_df, "fragment")

        self.reporter.log_string(
            f"quantifying {len(scored_candidates):,} precursors with {len(candidate_speclib_flat.fragment_df):,} fragments",
            verbosity="info",
        )

        config = plexscoring.CandidateConfig()
        config.update(
            {
                "top_k_fragments": 1000,  # Use all fragments ever expected, needs to be larger than charged_frag_types(8)*max_sequence_len(100?)
                "precursor_mz_tolerance": self.config["search"]["target_ms1_tolerance"],
                "fragment_mz_tolerance": self.config["search"]["target_ms2_tolerance"],
            }
        )

        scoring = plexscoring.CandidateScoring(
            self.dia_data.jitclass(),
            candidate_speclib_flat.precursor_df,
            candidate_speclib_flat.fragment_df,
            config=config,
            precursor_mz_column="mz_calibrated",
            fragment_mz_column="mz_calibrated",
        )

        # we disregard the precursors, as we want to keep the original scoring from the top12 search
        # this works fine as there is no index pointing from the precursors to the fragments
        # only the fragments arre indexed by precursor_idx and rank
        _, frag_df = scoring(scored_candidates)

        # establish mapping
        # TODO: we are reusing the FragmentCompetition class here which should be refactored
        frag_comp = fragcomp.FragmentCompetition()
        scored_candidates["_candidate_idx"] = utils.candidate_hash(
            scored_candidates["precursor_idx"].values, scored_candidates["rank"].values
        )
        frag_df["_candidate_idx"] = utils.candidate_hash(
            frag_df["precursor_idx"].values, frag_df["rank"].values
        )
        scored_candidates = frag_comp.add_frag_start_stop_idx(
            scored_candidates, frag_df
        )

        return scored_candidates, frag_df


def _build_candidate_speclib_flat(
    psm_df: pd.DataFrame,
    fragment_types: list[str] | None = None,
    max_charge: int = 2,
    optional_columns: list[str] | None = None,
) -> tuple[SpecLibFlat, pd.DataFrame]:
    """Build a candidate spectral library for transfer learning.

    Parameters
    ----------

    psm_df: pd.DataFrame
        Dataframe with peptide identifications

    fragment_types: typing.List[str], optional
        List of fragment types to include in the library, by default ['b','y']

    max_charge: int, optional
        Maximum fragment charge state to consider, by default 2

    optional_columns: typing.List[str], optional
        List of optional columns to include in the library, by default [
            "proba",
            "score",
            "qval",
            "channel",
            "rt_library",
            "mz_library",
            "mobility_library",
            "genes",
            "proteins",
            "decoy",
            "mods",
            "mod_sites",
            "sequence",
            "charge",
            "rt_observed", "mobility_observed", "mz_observed"
        ]

    Returns
    -------
    candidate_speclib_flat: SpecLibFlat
        Candidate spectral library in flat format

    scored_candidates: pd.DataFrame
        Dataframe with scored candidates
    """

    # set default optional columns
    if fragment_types is None:
        fragment_types = ["b", "y"]
    if optional_columns is None:
        optional_columns = [
            "proba",
            "score",
            "qval",
            "channel",
            "rt_library",
            "mz_library",
            "mobility_library",
            "genes",
            "proteins",
            "decoy",
            "mods",
            "mod_sites",
            "sequence",
            "charge",
            "rt_observed",
            "mobility_observed",
            "mz_observed",
        ]

    scored_candidates = plexscoring.candidate_features_to_candidates(
        psm_df, optional_columns=optional_columns
    )

    # create speclib with fragment_types of interest
    candidate_speclib = SpecLibBase()
    candidate_speclib.precursor_df = scored_candidates

    candidate_speclib.charged_frag_types = get_charged_frag_types(
        fragment_types, max_charge
    )

    candidate_speclib.calc_fragment_mz_df()

    candidate_speclib._fragment_intensity_df = candidate_speclib.fragment_mz_df.copy()
    # set all fragment weights to 1 to make sure all are quantified
    candidate_speclib._fragment_intensity_df[candidate_speclib.charged_frag_types] = 1.0

    # create flat speclib
    candidate_speclib_flat = SpecLibFlat()
    candidate_speclib_flat.parse_base_library(candidate_speclib)
    # delete immediately to free memory
    del candidate_speclib

    candidate_speclib_flat.fragment_df.rename(
        columns={"mz": "mz_library"}, inplace=True
    )
    candidate_speclib_flat.fragment_df["cardinality"] = 0
    return candidate_speclib_flat, scored_candidates<|MERGE_RESOLUTION|>--- conflicted
+++ resolved
@@ -503,32 +503,9 @@
                     verbosity="progress",
                 )
 
-<<<<<<< HEAD
                 precursor_df = self.fdr_correction(
                     features_df, fragments_df, self.com.classifier_version
                 )
-=======
-                if self.check_recalibration(precursor_df):
-                    self.recalibration(precursor_df, fragments_df)
-                    break
-                else:
-                    # check if last step has been reached
-                    if current_step == len(self.batch_plan) - 1:
-                        raise NoRecalibrationTargetError()
-
-            self.end_of_epoch()
-
-        if self.config["calibration"].get("final_full_calibration", False):
-            self.reporter.log_string(
-                "Performing final calibration with all precursors",
-                verbosity="progress",
-            )
-            features_df, fragments_df = self.extract_batch(
-                self.spectral_library._precursor_df
-            )
-            precursor_df = self.fdr_correction(features_df, fragments_df)
-            self.recalibration(precursor_df, fragments_df)
->>>>>>> fbf1747f
 
                 self.log_precursor_df(precursor_df)
 
