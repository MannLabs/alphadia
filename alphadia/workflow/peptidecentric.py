# native imports
import logging

# third party imports
import numpy as np
import pandas as pd
import seaborn as sns
from alphabase.peptide.fragment import get_charged_frag_types

# alpha family imports
from alphabase.spectral_library.base import SpecLibBase
from alphabase.spectral_library.flat import SpecLibFlat

from alphadia import fdrexperimental as fdrx

# alphadia imports
from alphadia import fragcomp, plexscoring, utils
from alphadia.peakgroup import search
from alphadia.workflow import base, manager, optimization

logger = logging.getLogger()


feature_columns = [
    "reference_intensity_correlation",
    "mean_reference_scan_cosine",
    "top3_reference_scan_cosine",
    "mean_reference_frame_cosine",
    "top3_reference_frame_cosine",
    "mean_reference_template_scan_cosine",
    "mean_reference_template_frame_cosine",
    "mean_reference_template_frame_cosine_rank",
    "mean_reference_template_scan_cosine_rank",
    "mean_reference_frame_cosine_rank",
    "mean_reference_scan_cosine_rank",
    "reference_intensity_correlation_rank",
    "top3_b_ion_correlation_rank",
    "top3_y_ion_correlation_rank",
    "top3_frame_correlation_rank",
    "fragment_frame_correlation_rank",
    "weighted_ms1_intensity_rank",
    "isotope_intensity_correlation_rank",
    "isotope_pattern_correlation_rank",
    "mono_ms1_intensity_rank",
    "weighted_mass_error_rank",
    "base_width_mobility",
    "base_width_rt",
    "rt_observed",
    "delta_rt",
    "mobility_observed",
    "mono_ms1_intensity",
    "top_ms1_intensity",
    "sum_ms1_intensity",
    "weighted_ms1_intensity",
    "weighted_mass_deviation",
    "weighted_mass_error",
    "mz_library",
    "mz_observed",
    "mono_ms1_height",
    "top_ms1_height",
    "sum_ms1_height",
    "weighted_ms1_height",
    "isotope_intensity_correlation",
    "isotope_height_correlation",
    "n_observations",
    "intensity_correlation",
    "height_correlation",
    "intensity_fraction",
    "height_fraction",
    "intensity_fraction_weighted",
    "height_fraction_weighted",
    "mean_observation_score",
    "sum_b_ion_intensity",
    "sum_y_ion_intensity",
    "diff_b_y_ion_intensity",
    "fragment_scan_correlation",
    "top3_scan_correlation",
    "fragment_frame_correlation",
    "top3_frame_correlation",
    "template_scan_correlation",
    "template_frame_correlation",
    "top3_b_ion_correlation",
    "top3_y_ion_correlation",
    "n_b_ions",
    "n_y_ions",
    "f_masked",
    "cycle_fwhm",
    "mobility_fwhm",
    "top_3_ms2_mass_error",
    "mean_ms2_mass_error",
    "n_overlapping",
    "mean_overlapping_intensity",
    "mean_overlapping_mass_error",
]

classifier_base = fdrx.BinaryClassifierLegacyNewBatching(
    test_size=0.001, batch_size=5000, learning_rate=0.001, epochs=10
)


class PeptideCentricWorkflow(base.WorkflowBase):
    def __init__(
        self,
        instance_name: str,
        config: dict,
    ) -> None:
        super().__init__(
            instance_name,
            config,
        )

    def load(
        self,
        dia_data_path: str,
        spectral_library: SpecLibBase,
    ) -> None:
        super().load(
            dia_data_path,
            spectral_library,
        )

        self.reporter.log_string(
            f"Initializing workflow {self.instance_name}", verbosity="progress"
        )

        self.init_fdr_manager()
        self.init_spectral_library()

    def init_fdr_manager(self):
        self.fdr_manager = manager.FDRManager(
            feature_columns=feature_columns,
            classifier_base=classifier_base,
        )

    def init_spectral_library(self):
        # apply channel filter
        if self.config["search"]["channel_filter"] == "":
            allowed_channels = self.spectral_library.precursor_df["channel"].unique()
        else:
            allowed_channels = [
                int(c) for c in self.config["search"]["channel_filter"].split(",")
            ]
            self.reporter.log_string(
                f"Applying channel filter using only: {allowed_channels}",
                verbosity="progress",
            )

        # normalize spectral library rt to file specific TIC profile
        self.spectral_library._precursor_df["rt_library"] = self.norm_to_rt(
            self.dia_data, self.spectral_library._precursor_df["rt_library"].values
        )

        # filter based on precursor observability
        lower_mz_limit = self.dia_data.cycle[self.dia_data.cycle > 0].min()
        upper_mz_limit = self.dia_data.cycle[self.dia_data.cycle > 0].max()

        precursor_before = np.sum(self.spectral_library._precursor_df["decoy"] == 0)
        self.spectral_library._precursor_df = self.spectral_library._precursor_df[
            (self.spectral_library._precursor_df["mz_library"] >= lower_mz_limit)
            & (self.spectral_library._precursor_df["mz_library"] <= upper_mz_limit)
        ]
        # self.spectral_library.remove_unused_fragmen
        precursor_after = np.sum(self.spectral_library._precursor_df["decoy"] == 0)
        precursor_removed = precursor_before - precursor_after
        self.reporter.log_string(
            f"{precursor_after:,} target precursors potentially observable ({precursor_removed:,} removed)",
            verbosity="progress",
        )

        # filter spectral library to only contain precursors from allowed channels
        # save original precursor_df for later use
        self.spectral_library.precursor_df_unfiltered = (
            self.spectral_library.precursor_df.copy()
        )
        self.spectral_library._precursor_df = (
            self.spectral_library.precursor_df_unfiltered[
                self.spectral_library.precursor_df_unfiltered["channel"].isin(
                    allowed_channels
                )
            ].copy()
        )

    def norm_to_rt(
        self,
        dia_data,
        norm_values: np.ndarray,
        active_gradient_start: float | None = None,
        active_gradient_stop: float | None = None,
        mode=None,
    ):
        """Convert normalized retention time values to absolute retention time values.

        Parameters
        ----------
        dia_data : alphatims.bruker.TimsTOF
            TimsTOF object containing the DIA data.

        norm_values : np.ndarray
            Array of normalized retention time values.

        active_gradient_start : float, optional
            Start of the active gradient in seconds, by default None.
            If None, the value from the config is used.
            If not defined in the config, it is set to zero.

        active_gradient_stop : float, optional
            End of the active gradient in seconds, by default None.
            If None, the value from the config is used.
            If not defined in the config, it is set to the last retention time value.

        mode : str, optional
            Mode of the gradient, by default None.
            If None, the value from the config is used which should be 'tic' by default

        """

        # determine if the gradient start and stop are defined in the config
        if active_gradient_start is None:
            if "active_gradient_start" in self.config["calibration"]:
                lower_rt = self.config["calibration"]["active_gradient_start"]
            else:
                lower_rt = (
                    dia_data.rt_values[0]
                    + self.config["search_initial"]["initial_rt_tolerance"] / 2
                )
        else:
            lower_rt = active_gradient_start

        if active_gradient_stop is None:
            if "active_gradient_stop" in self.config["calibration"]:
                upper_rt = self.config["calibration"]["active_gradient_stop"]
            else:
                upper_rt = dia_data.rt_values[-1] - (
                    self.config["search_initial"]["initial_rt_tolerance"] / 2
                )
        else:
            upper_rt = active_gradient_stop

        # make sure values are really norm values
        norm_values = np.interp(
            norm_values, [norm_values.min(), norm_values.max()], [0, 1]
        )

        # determine the mode based on the config or the function parameter
        if mode is None:
            mode = self.config["calibration"].get("norm_rt_mode", "tic")
        else:
            mode = mode.lower()

        if mode == "linear":
            return np.interp(norm_values, [0, 1], [lower_rt, upper_rt])

        elif mode == "tic":
            raise NotImplementedError("tic mode is not implemented yet")

        else:
            raise ValueError(f"Unknown norm_rt_mode {mode}")

    def get_exponential_batches(self, step):
        """Get the number of batches for a given step
        This plan has the shape:
        1, 2, 4, 8, 16, 32, 64, ...
        """
        return int(2**step)

    def get_batch_plan(self):
        """Gets an exponential batch plan based on the batch_size value in the config."""
        n_eg = self.spectral_library._precursor_df["elution_group_idx"].nunique()

        plan = []

        batch_size = self.config["calibration"]["batch_size"]
        step = 0
        start_index = 0

        while start_index < n_eg:
            n_batches = self.get_exponential_batches(step)
            stop_index = min(start_index + n_batches * batch_size, n_eg)
            plan.append((start_index, stop_index))
            step += 1
            start_index = stop_index

        return plan

    def get_optimization_lock(self):
        """Search parameter optimization (i.e. refinement of tolerances for RT, MS2, etc.) is performed on a subset of the elution groups in the spectral library.
        This subset is termed the optimization lock.
        The number of elution groups which must be searched to get a sufficiently large number for robust calibration varies depending the library used and the data.
        This function searches an increasing number of elution groups until a sufficient number of precursors are identified at 1% FDR and a sufficient number of steps have been taken.
        The values deemed sufficient are specified in by "optimization_lock_target" and "optmization_lock_min_steps" in the config.

        Returns
        -------
        optimization_lock_eg_idxes : np.ndarray
            The indices (in .spectral_library._precursor_df) of the precursors which will be used for calibration.

        precursor_df : pd.DataFrame
            Dataframe of all precursors accumulated during the optimization lock, including q-values from FDR correction.

        fragments_df : pd.DataFrame
            Dataframe of all fragments accumulated during the optimization lock, including q-values from FDR correction.

        """

        self.elution_group_order = self.spectral_library.precursor_df[
            "elution_group_idx"
        ].unique()
        np.random.shuffle(self.elution_group_order)

        self.spectral_library._precursor_df["precursor_idx"] = np.random.permutation(
            self.spectral_library._precursor_df["precursor_idx"].values
        )

        batch_plan = self.get_batch_plan()

        features = []
        fragments = []
        for current_step, (start_index, stop_index) in enumerate(batch_plan):
            self.reporter.log_string(
                f"=== Step {current_step}, extracting elution groups {start_index} to {stop_index} ===",
                verbosity="progress",
            )

            eg_idxes = self.elution_group_order[start_index:stop_index]
            batch_df = self.spectral_library._precursor_df[
                self.spectral_library._precursor_df["elution_group_idx"].isin(eg_idxes)
            ]

            feature_df, fragment_df = self.extract_batch(batch_df)
            features += [feature_df]
            fragments += [fragment_df]
            features_df = pd.concat(features)
            fragments_df = pd.concat(fragments)

            self.reporter.log_string(
                f"=== Step {current_step}, extracted {len(feature_df)} precursors and {len(fragment_df)} fragments ===",
                verbosity="progress",
            )

            precursor_df = self.fdr_correction(
                features_df, fragments_df, self.optimization_manager.classifier_version
            )

            self.reporter.log_string(
                f"=== FDR correction performed with classifier version {self.optimization_manager.classifier_version} ===",
                verbosity="info",
            )

            num_precursors_at_01FDR = len(precursor_df[precursor_df["qval"] < 0.01])

            self.reporter.log_string(
                f"=== Checking if minimum number of precursors for optimization found yet; minimum number is {self.config['calibration']['optimization_lock_target']} ===",
                verbosity="progress",
            )

            self.log_precursor_df(precursor_df)

            self.reporter.log_string(
                f"=== Classifier has been trained for {self.fdr_manager.current_version + 1} iteration(s); minimum number is {self.config['calibration']['optimization_lock_min_steps']} ===",
                verbosity="progress",
            )

            if (
                num_precursors_at_01FDR
                > self.config["calibration"]["optimization_lock_target"]
                and current_step
                >= self.config["calibration"]["optimization_lock_min_steps"] - 1
            ):
                final_stop_index = stop_index  # final_stop_index is the number of elution groups that will be included in the calibration data
                break

        optimization_lock_eg_idxes = self.elution_group_order[:final_stop_index]
<<<<<<< HEAD

        optimization_lock_library_precursor_df = self.spectral_library._precursor_df[
            self.spectral_library._precursor_df["elution_group_idx"].isin(
                optimization_lock_eg_idxes
            )
        ]

        start_indices = optimization_lock_library_precursor_df[
            "flat_frag_start_idx"
        ].values
        stop_indices = optimization_lock_library_precursor_df[
            "flat_frag_stop_idx"
        ].values

        # Create ranges for each row and concatenate them
        optimization_lock_fragment_idxes = np.concatenate(
            [np.arange(start, stop) for start, stop in zip(start_indices, stop_indices)]
=======

        optimization_lock_library_precursor_df = self.spectral_library._precursor_df[
            self.spectral_library._precursor_df["elution_group_idx"].isin(
                optimization_lock_eg_idxes
            )
        ]

        optimization_lock_fragment_idxes = np.concatenate(
            [
                np.arange(row["flat_frag_start_idx"], row["flat_frag_stop_idx"])
                for i, row in optimization_lock_library_precursor_df.iterrows()
            ]
>>>>>>> da2d9cf7
        )

        # Extract the fragments for the optimization lock and reset the indices to a consecutive range of positive integers. This simplifies future access based on position
        optimization_lock_library_fragment_df = self.spectral_library._fragment_df.iloc[
            optimization_lock_fragment_idxes
        ].reset_index(drop=True)

        # Change the fragment indices in the precursor_df to match the fragment indices in the optimization lock fragment_df instead of the full spectral library.
        num_frags = (
            optimization_lock_library_precursor_df["flat_frag_stop_idx"]
            - optimization_lock_library_precursor_df["flat_frag_start_idx"]
        )
        optimization_lock_library_precursor_df["flat_frag_stop_idx"] = (
            num_frags.cumsum()
        )
        optimization_lock_library_precursor_df["flat_frag_start_idx"] = (
            optimization_lock_library_precursor_df[
                "flat_frag_stop_idx"
            ].shift(fill_value=0)
        )

        return (
            optimization_lock_library_precursor_df,
            optimization_lock_library_fragment_df,
            precursor_df,
            fragments_df,
        )

    def get_ordered_optimizers(self):
        """Select appropriate optimizers. Targeted optimization is used if a valid target value (i.e. a number greater than 0) is specified in the config;
        if a value less than or equal to 0 is supplied, automatic optimization is used.
        Targeted optimizers are run simultaneously; automatic optimizers are run separately in the order MS2, RT, MS1, mobility.
        This order is built into the structure of the returned list of lists, ordered_optimizers.
        For MS1 and mobility, the relevant optimizer will be excluded from the returned list of lists if it is not present in the data.

        Returns
        -------
        ordered_optimizers : list
            List of lists of optimizers

        """
        config_search_initial = self.config["search_initial"]
        config_search = self.config["search"]

        if config_search["target_ms2_tolerance"] > 0:
            ms2_optimizer = optimization.TargetedMS2Optimizer(
                config_search_initial["initial_ms2_tolerance"],
                config_search["target_ms2_tolerance"],
                self,
            )
        else:
            ms2_optimizer = optimization.AutomaticMS2Optimizer(
                config_search_initial["initial_ms2_tolerance"],
                self,
            )

        if config_search["target_rt_tolerance"] > 0:
            rt_optimizer = optimization.TargetedRTOptimizer(
                config_search_initial["initial_rt_tolerance"],
                config_search["target_rt_tolerance"],
                self,
            )
        else:
            rt_optimizer = optimization.AutomaticRTOptimizer(
                config_search_initial["initial_rt_tolerance"],
                self,
            )
        if self.dia_data.has_ms1:
            if config_search["target_ms1_tolerance"] > 0:
                ms1_optimizer = optimization.TargetedMS1Optimizer(
                    config_search_initial["initial_ms1_tolerance"],
                    config_search["target_ms1_tolerance"],
                    self,
                )
            else:
                ms1_optimizer = optimization.AutomaticMS1Optimizer(
                    config_search_initial["initial_ms1_tolerance"],
                    self,
                )
        else:
            ms1_optimizer = None
        if self.dia_data.has_mobility:
            if config_search["target_mobility_tolerance"] > 0:
                mobility_optimizer = optimization.TargetedMobilityOptimizer(
                    config_search_initial["initial_mobility_tolerance"],
                    config_search["target_mobility_tolerance"],
                    self,
                )
            else:
                mobility_optimizer = optimization.AutomaticMobilityOptimizer(
                    config_search_initial["initial_mobility_tolerance"],
                    self.calibration_manager,
                    self.optimization_manager,
                    self.fdr_manager,
                )
        else:
            mobility_optimizer = None

        optimizers = [
            ms2_optimizer,
            rt_optimizer,
            ms1_optimizer,
            mobility_optimizer,
        ]
        targeted_optimizers = [
            [
                optimizer
                for optimizer in optimizers
                if isinstance(optimizer, optimization.TargetedOptimizer)
            ]
        ]
        automatic_optimizers = [
            [optimizer]
            for optimizer in optimizers
            if isinstance(optimizer, optimization.AutomaticOptimizer)
        ]

        ordered_optimizers = (
            targeted_optimizers + automatic_optimizers
            if any(
                targeted_optimizers
            )  # This line is required so no empty list is added to the ordered_optimizers list
            else automatic_optimizers
        )

        return ordered_optimizers

    def first_recalibration_and_optimization(
        self,
        precursor_df: pd.DataFrame,
        fragments_df: pd.DataFrame,
        ordered_optimizers: list,
    ):
        """Performs the first recalibration and optimization step.
        This step is not recorded in the history of the optimizers.

        Parameters
        ----------
        precursor_df : pd.DataFrame
            Precursor dataframe from optimization lock

        fragments_df : pd.DataFrame
            Fragment dataframe from optimization lock

        ordered_optimizers : list
            List of lists of optimizers in correct order
        """
        precursor_df_filtered, fragments_df_filtered = self.filter_dfs(
            precursor_df, fragments_df
        )

        self.recalibration(precursor_df_filtered, fragments_df_filtered)

        self.reporter.log_string(
            "=== Performing initial optimization on extracted data. ===",
            verbosity="info",
        )

        for optimizers in ordered_optimizers:
            for optimizer in optimizers:
                optimizer.step(
                    precursor_df_filtered, fragments_df_filtered, record_step=False
                )

        self.precursor_cutoff_idx = (
            precursor_df_filtered.sort_values(by="precursor_idx")
            .iloc[self.config["calibration"]["optimization_lock_target"]]
            .precursor_idx
        )

        return precursor_df_filtered, fragments_df_filtered

    def set_reduced_optimization_lock(self):
        self.reduced_optimization_lock_library_precursor_df = (
            self.optimization_lock_library_precursor_df[
                self.optimization_lock_library_precursor_df["precursor_idx"]
                < self.precursor_cutoff_idx
            ]
        )

        fragment_cutoff_idx = self.reduced_optimization_lock_library_precursor_df[
            "flat_frag_stop_idx"
        ].iloc[-1]

        self.reduced_optimization_lock_library_fragment_df = (
            self.optimization_lock_library_fragment_df[
                self.optimization_lock_library_fragment_df.index < fragment_cutoff_idx
            ]
        )

        self.reporter.log_string(
            f"Reduced optimization lock contains {self.reduced_optimization_lock_library_precursor_df.decoy.mean() * 100:.2f}% target precursors.",
            verbosity="info",
        )

    def calibration(self):
        """Performs optimization of the search parameters. This occurs in two stages:
        1) Optimization lock: the data are searched to acquire a locked set of precursors which is used for search parameter optimization. The classifier is also trained during this stage.
        2) Optimization loop: the search parameters are optimized iteratively using the locked set of precursors.
            In each iteration, the data are searched with the locked library from stage 1, and the properties -- m/z for both precursors and fragments (i.e. MS1 and MS2), RT and mobility -- are recalibrated.
            The optimization loop is repeated for each list of optimizers in ordered_optimizers.

        """
        # First check to see if the calibration has already been performed. Return if so.
        if (
            self.calibration_manager.is_fitted
            and self.calibration_manager.is_loaded_from_file
        ):
            self.reporter.log_string(
                "Skipping calibration as existing calibration was found",
                verbosity="progress",
            )
            return

        # Get the order of optimization
        ordered_optimizers = self.get_ordered_optimizers()

        self.reporter.log_string(
            "Starting initial classifier training and precursor identification.",
            verbosity="progress",
        )

        # Get the optimization lock
        (
            self.optimization_lock_library_precursor_df,
            self.optimization_lock_library_fragment_df,
            precursor_df,
            fragments_df,
        ) = self.get_optimization_lock()

        self.optimization_manager.fit(
            {"classifier_version": self.fdr_manager.current_version}
        )

        self.reporter.log_string(
            "Required number of precursors found and required number of training iterations performed. Starting search parameter optimization.",
            verbosity="progress",
        )

        # Perform a first recalibration on the optimization lock.
        precursor_df_filtered, fragments_df_filtered = (
            self.first_recalibration_and_optimization(
                precursor_df, fragments_df, ordered_optimizers
            )
        )

        # Start of optimization/recalibration loop
        for optimizers in ordered_optimizers:
            self.set_reduced_optimization_lock()
            for current_step in range(self.config["calibration"]["max_steps"]):
                if np.all([optimizer.has_converged for optimizer in optimizers]):
                    self.reporter.log_string(
                        f"Optimization finished for {', '.join([optimizer.parameter_name for optimizer in optimizers])}.",
                        verbosity="progress",
                    )

                    for optimizer in optimizers:
                        optimizer.plot()

                    break

                features_df, fragments_df = self.extract_batch(
<<<<<<< HEAD
                    self.reduced_optimization_lock_library_precursor_df,
                    self.reduced_optimization_lock_library_fragment_df,
=======
                    self.optimization_lock_library_precursor_df,
                    self.optimization_lock_library_fragment_df,
>>>>>>> da2d9cf7
                )

                self.reporter.log_string(
                    f"=== Step {current_step}, extracted {len(features_df)} precursors and {len(fragments_df)} fragments ===",
                    verbosity="progress",
                )

                precursor_df = self.fdr_correction(
                    features_df,
                    fragments_df,
                    self.optimization_manager.classifier_version,
                )

                self.reporter.log_string(
                    f"=== FDR correction performed with classifier version {self.optimization_manager.classifier_version} ===",
                    verbosity="info",
                )

                self.log_precursor_df(precursor_df)

                precursor_df_filtered, fragments_df_filtered = self.filter_dfs(
                    precursor_df, fragments_df
                )

                self.recalibration(precursor_df_filtered, fragments_df_filtered)

                self.reporter.log_string(
                    "=== checking if optimization conditions were reached ===",
                    verbosity="info",
                )

                for optimizer in optimizers:
                    optimizer.step(
                        precursor_df_filtered, fragments_df_filtered, current_step
                    )

                self.reporter.log_string(
                    "==============================================", verbosity="info"
                )

                self.reporter.log_string(
                    f"=== Optimization has been performed for {current_step + 1} step(s); minimum number is {self.config['calibration']['min_steps']} ===",
                    verbosity="progress",
                )

            else:
                self.reporter.log_string(
                    "Optimization did not converge within the maximum number of steps, which is {self.config['calibration']['max_steps']}.",
                    verbosity="warning",
                )

        self.reporter.log_string(
            "Search parameter optimization finished. Values taken forward for search are:",
            verbosity="progress",
        )
        self.reporter.log_string(
            "==============================================", verbosity="progress"
        )
        for optimizers in ordered_optimizers:
            for optimizer in optimizers:
                self.reporter.log_string(
                    f"{optimizer.parameter_name:<15}: {self.optimization_manager.__dict__[optimizer.parameter_name]:.4f}",
                    verbosity="progress",
                )
        self.reporter.log_string(
            "==============================================", verbosity="progress"
        )

    def filter_dfs(self, precursor_df, fragments_df):
        """Filters precursor and fragment dataframes to extract the most reliable examples for calibration.

        Parameters
        ----------
        precursor_df : pd.DataFrame
            Precursor dataframe after FDR correction.

        fragments_df : pd.DataFrame
            Fragment dataframe.

        Returns
        -------
        precursor_df_filtered : pd.DataFrame
            Filtered precursor dataframe. Decoy precursors and those found at worse than 1% FDR are removed from the precursor dataframe.

        fragments_df_filtered : pd.DataFrame
            Filtered fragment dataframe. Retained fragments must either:
                1) have a correlation greater than 0.7 and belong to the top 5000 fragments sorted by correlation, if there are more than 500 with a correlation greater than 0.7, or
                2) belong to the top 500 fragments sorted by correlation otherwise.

        """
        precursor_df_filtered = precursor_df[precursor_df["qval"] < 0.01]
        precursor_df_filtered = precursor_df_filtered[
            precursor_df_filtered["decoy"] == 0
        ]

        fragments_df_filtered = fragments_df[
            fragments_df["precursor_idx"].isin(precursor_df_filtered["precursor_idx"])
        ]

        min_fragments = 500
        max_fragments = 5000
        min_correlation = 0.7
        fragments_df_filtered = fragments_df_filtered.sort_values(
            by=["correlation"], ascending=False
        )
        stop_rank = min(
            max(
                np.searchsorted(
                    fragments_df_filtered["correlation"].values, min_correlation
                ),
                min_fragments,
            ),
            max_fragments,
        )
        fragments_df_filtered = fragments_df_filtered.iloc[:stop_rank]

        self.reporter.log_string(
            f"fragments_df_filtered: {len(fragments_df_filtered)}", verbosity="info"
        )

        return precursor_df_filtered, fragments_df_filtered

    def recalibration(self, precursor_df_filtered, fragments_df_filtered):
        """Performs recalibration of the the MS1, MS2, RT and mobility properties. Also fits the convolution kernel and the score cutoff.
        The calibration manager is used to fit the data and predict the calibrated values.

        Parameters
        ----------
        precursor_df_filtered : pd.DataFrame
            Filtered precursor dataframe (see filter_dfs)

        fragments_df_filtered : pd.DataFrame
            Filtered fragment dataframe (see filter_dfs)

        """
        self.calibration_manager.fit(
            precursor_df_filtered,
            "precursor",
            plot=True,
            skip=["mz"] if not self.dia_data.has_ms1 else [],
            # neptune_run = self.neptune
        )

        self.calibration_manager.fit(
            fragments_df_filtered,
            "fragment",
            plot=True,
            # neptune_run = self.neptune
        )

        self.calibration_manager.predict(
            self.optimization_lock_library_precursor_df,
            "precursor",
        )

        self.calibration_manager.predict(
            self.optimization_lock_library_fragment_df, "fragment"
        )

        self.optimization_manager.fit(
            {
                "column_type": "calibrated",
                "num_candidates": self.config["search"]["target_num_candidates"],
            }
        )

        percentile_001 = np.percentile(precursor_df_filtered["score"], 0.1)
        self.optimization_manager.fit(
            {
                "fwhm_rt": precursor_df_filtered["cycle_fwhm"].median(),
                "fwhm_mobility": precursor_df_filtered["mobility_fwhm"].median(),
                "score_cutoff": percentile_001,
            }
        )

    def fdr_correction(self, features_df, df_fragments, version=-1):
        return self.fdr_manager.fit_predict(
            features_df,
            decoy_strategy="precursor_channel_wise"
            if self.config["fdr"]["channel_wise_fdr"]
            else "precursor",
            competetive=self.config["fdr"]["competetive_scoring"],
            df_fragments=df_fragments
            if self.config["search"]["compete_for_fragments"]
            else None,
            dia_cycle=self.dia_data.cycle,
            version=version,
            # neptune_run=self.neptune
        )

    def extract_batch(self, batch_df, batch_fragment_df=None, apply_cutoff=False):
        if batch_fragment_df is None:
            batch_fragment_df = self.spectral_library._fragment_df
        self.reporter.log_string(
            f"Extracting batch of {len(batch_df)} precursors", verbosity="progress"
        )

        config = search.HybridCandidateConfig()
        config.update(self.config["selection_config"])
        config.update(
            {
                "top_k_fragments": self.config["search_advanced"]["top_k_fragments"],
                "rt_tolerance": self.optimization_manager.rt_error,
                "mobility_tolerance": self.optimization_manager.mobility_error,
                "candidate_count": self.optimization_manager.num_candidates,
                "precursor_mz_tolerance": self.optimization_manager.ms1_error,
                "fragment_mz_tolerance": self.optimization_manager.ms2_error,
                "exclude_shared_ions": self.config["search"]["exclude_shared_ions"],
                "min_size_rt": self.config["search"]["quant_window"],
            }
        )

        extraction = search.HybridCandidateSelection(
            self.dia_data.jitclass(),
            batch_df,
            batch_fragment_df,
            config.jitclass(),
            rt_column=f"rt_{self.optimization_manager.column_type}",
            mobility_column=f"mobility_{self.optimization_manager.column_type}"
            if self.dia_data.has_mobility
            else "mobility_library",
            precursor_mz_column=f"mz_{self.optimization_manager.column_type}"
            if self.dia_data.has_ms1
            else "mz_library",
            fragment_mz_column=f"mz_{self.optimization_manager.column_type}",
            fwhm_rt=self.optimization_manager.fwhm_rt,
            fwhm_mobility=self.optimization_manager.fwhm_mobility,
        )
        candidates_df = extraction(thread_count=self.config["general"]["thread_count"])

        sns.histplot(candidates_df, x="score", hue="decoy", bins=100)

        if apply_cutoff:
            num_before = len(candidates_df)
            self.reporter.log_string(
                f"Applying score cutoff of {self.optimization_manager.score_cutoff}",
                verbosity="info",
            )
            candidates_df = candidates_df[
                candidates_df["score"] > self.optimization_manager.score_cutoff
            ]
            num_after = len(candidates_df)
            num_removed = num_before - num_after
            self.reporter.log_string(
                f"Removed {num_removed} precursors with score below cutoff",
                verbosity="info",
            )

        config = plexscoring.CandidateConfig()
        config.update(self.config["scoring_config"])
        config.update(
            {
                "top_k_fragments": self.config["search_advanced"]["top_k_fragments"],
                "precursor_mz_tolerance": self.optimization_manager.ms1_error,
                "fragment_mz_tolerance": self.optimization_manager.ms2_error,
                "exclude_shared_ions": self.config["search"]["exclude_shared_ions"],
                "quant_window": self.config["search"]["quant_window"],
                "quant_all": self.config["search"]["quant_all"],
            }
        )

        candidate_scoring = plexscoring.CandidateScoring(
            self.dia_data.jitclass(),
            batch_df,
            batch_fragment_df,
            config=config,
            rt_column=f"rt_{self.optimization_manager.column_type}",
            mobility_column=f"mobility_{self.optimization_manager.column_type}"
            if self.dia_data.has_mobility
            else "mobility_library",
            precursor_mz_column=f"mz_{self.optimization_manager.column_type}"
            if self.dia_data.has_ms1
            else "mz_library",
            fragment_mz_column=f"mz_{self.optimization_manager.column_type}",
        )

        features_df, fragments_df = candidate_scoring(
            candidates_df,
            thread_count=self.config["general"]["thread_count"],
            include_decoy_fragment_features=True,
        )

        return features_df, fragments_df

    def extraction(self):
        self.optimization_manager.fit(
            {
                "num_candidates": self.config["search"]["target_num_candidates"],
                "column_type": "calibrated",
            }
        )

        self.calibration_manager.predict(
            self.spectral_library._precursor_df, "precursor"
        )
        self.calibration_manager.predict(self.spectral_library._fragment_df, "fragment")

        features_df, fragments_df = self.extract_batch(
            self.spectral_library._precursor_df,
            apply_cutoff=True,
        )

        self.reporter.log_string(
            f"=== FDR correction performed with classifier version {self.optimization_manager.classifier_version} ===",
            verbosity="info",
        )

        precursor_df = self.fdr_correction(
            features_df, fragments_df, self.optimization_manager.classifier_version
        )

        precursor_df = precursor_df[precursor_df["qval"] <= self.config["fdr"]["fdr"]]

        logger.info("Removing fragments below FDR threshold")

        # to be optimized later
        fragments_df["candidate_idx"] = utils.candidate_hash(
            fragments_df["precursor_idx"].values, fragments_df["rank"].values
        )
        precursor_df["candidate_idx"] = utils.candidate_hash(
            precursor_df["precursor_idx"].values, precursor_df["rank"].values
        )

        fragments_df = fragments_df[
            fragments_df["candidate_idx"].isin(precursor_df["candidate_idx"])
        ]

        self.log_precursor_df(precursor_df)

        return precursor_df, fragments_df

    def log_precursor_df(self, precursor_df):
        total_precursors = len(precursor_df)

        total_precursors_denom = max(
            float(total_precursors), 1e-6
        )  # avoid division by zero

        target_precursors = len(precursor_df[precursor_df["decoy"] == 0])
        target_precursors_percentages = target_precursors / total_precursors_denom * 100
        decoy_precursors = len(precursor_df[precursor_df["decoy"] == 1])
        decoy_precursors_percentages = decoy_precursors / total_precursors_denom * 100

        self.reporter.log_string(
            "============================= Precursor FDR =============================",
            verbosity="progress",
        )
        self.reporter.log_string(
            f"Total precursors accumulated: {total_precursors:,}", verbosity="progress"
        )
        self.reporter.log_string(
            f"Target precursors: {target_precursors:,} ({target_precursors_percentages:.2f}%)",
            verbosity="progress",
        )
        self.reporter.log_string(
            f"Decoy precursors: {decoy_precursors:,} ({decoy_precursors_percentages:.2f}%)",
            verbosity="progress",
        )

        self.reporter.log_string("", verbosity="progress")
        self.reporter.log_string("Precursor Summary:", verbosity="progress")

        for channel in precursor_df["channel"].unique():
            precursor_05fdr = len(
                precursor_df[
                    (precursor_df["qval"] < 0.05)
                    & (precursor_df["decoy"] == 0)
                    & (precursor_df["channel"] == channel)
                ]
            )
            precursor_01fdr = len(
                precursor_df[
                    (precursor_df["qval"] < 0.01)
                    & (precursor_df["decoy"] == 0)
                    & (precursor_df["channel"] == channel)
                ]
            )
            precursor_001fdr = len(
                precursor_df[
                    (precursor_df["qval"] < 0.001)
                    & (precursor_df["decoy"] == 0)
                    & (precursor_df["channel"] == channel)
                ]
            )
            self.reporter.log_string(
                f"Channel {channel:>3}:\t 0.05 FDR: {precursor_05fdr:>5,}; 0.01 FDR: {precursor_01fdr:>5,}; 0.001 FDR: {precursor_001fdr:>5,}",
                verbosity="progress",
            )

        self.reporter.log_string("", verbosity="progress")
        self.reporter.log_string("Protein Summary:", verbosity="progress")

        for channel in precursor_df["channel"].unique():
            proteins_05fdr = precursor_df[
                (precursor_df["qval"] < 0.05)
                & (precursor_df["decoy"] == 0)
                & (precursor_df["channel"] == channel)
            ]["proteins"].nunique()
            proteins_01fdr = precursor_df[
                (precursor_df["qval"] < 0.01)
                & (precursor_df["decoy"] == 0)
                & (precursor_df["channel"] == channel)
            ]["proteins"].nunique()
            proteins_001fdr = precursor_df[
                (precursor_df["qval"] < 0.001)
                & (precursor_df["decoy"] == 0)
                & (precursor_df["channel"] == channel)
            ]["proteins"].nunique()
            self.reporter.log_string(
                f"Channel {channel:>3}:\t 0.05 FDR: {proteins_05fdr:>5,}; 0.01 FDR: {proteins_01fdr:>5,}; 0.001 FDR: {proteins_001fdr:>5,}",
                verbosity="progress",
            )

        self.reporter.log_string(
            "=========================================================================",
            verbosity="progress",
        )

        precursor_01fdr = len(
            precursor_df[(precursor_df["qval"] < 0.01) & (precursor_df["decoy"] == 0)]
        )
        proteins_01fdr = precursor_df[
            (precursor_df["qval"] < 0.01) & (precursor_df["decoy"] == 0)
        ]["proteins"].nunique()

        # if self.neptune is not None:
        #    self.neptune['precursors'].log(precursor_01fdr)
        #    self.neptune['proteins'].log(proteins_01fdr)

    def requantify(self, psm_df):
        self.calibration_manager.predict(
            self.spectral_library.precursor_df_unfiltered, "precursor"
        )
        self.calibration_manager.predict(self.spectral_library._fragment_df, "fragment")

        reference_candidates = plexscoring.candidate_features_to_candidates(psm_df)

        if "multiplexing" not in self.config:
            raise ValueError("no multiplexing config found")
        self.reporter.log_string(
            f"=== Multiplexing {len(reference_candidates):,} precursors ===",
            verbosity="progress",
        )

        original_channels = psm_df["channel"].unique().tolist()
        self.reporter.log_string(
            f"original channels: {original_channels}", verbosity="progress"
        )

        reference_channel = self.config["multiplexing"]["reference_channel"]
        self.reporter.log_string(
            f"reference channel: {reference_channel}", verbosity="progress"
        )

        target_channels = [
            int(c) for c in self.config["multiplexing"]["target_channels"].split(",")
        ]
        self.reporter.log_string(
            f"target channels: {target_channels}", verbosity="progress"
        )

        decoy_channel = self.config["multiplexing"]["decoy_channel"]
        self.reporter.log_string(
            f"decoy channel: {decoy_channel}", verbosity="progress"
        )

        channels = list(
            set(
                original_channels
                + [reference_channel]
                + target_channels
                + [decoy_channel]
            )
        )
        multiplexed_candidates = plexscoring.multiplex_candidates(
            reference_candidates,
            self.spectral_library.precursor_df_unfiltered,
            channels=channels,
        )

        channel_count_lib = self.spectral_library.precursor_df_unfiltered[
            "channel"
        ].value_counts()
        channel_count_multiplexed = multiplexed_candidates["channel"].value_counts()
        ## log channels with less than 100 precursors
        for channel in channels:
            if channel not in channel_count_lib:
                self.reporter.log_string(
                    f"channel {channel} not found in library", verbosity="warning"
                )
            if channel not in channel_count_multiplexed:
                self.reporter.log_string(
                    f"channel {channel} could not be mapped to existing IDs.",
                    verbosity="warning",
                )

        self.reporter.log_string(
            f"=== Requantifying {len(multiplexed_candidates):,} precursors ===",
            verbosity="progress",
        )

        config = plexscoring.CandidateConfig()
        config.score_grouped = True
        config.exclude_shared_ions = True
        config.reference_channel = self.config["multiplexing"]["reference_channel"]

        multiplexed_scoring = plexscoring.CandidateScoring(
            self.dia_data.jitclass(),
            self.spectral_library.precursor_df_unfiltered,
            self.spectral_library.fragment_df,
            config=config,
            precursor_mz_column="mz_calibrated",
            fragment_mz_column="mz_calibrated",
            rt_column="rt_calibrated",
            mobility_column="mobility_calibrated"
            if self.dia_data.has_mobility
            else "mobility_library",
        )

        multiplexed_candidates["rank"] = 0

        multiplexed_features, fragments = multiplexed_scoring(multiplexed_candidates)

        target_channels = [
            int(c) for c in self.config["multiplexing"]["target_channels"].split(",")
        ]
        print("target_channels", target_channels)
        reference_channel = self.config["multiplexing"]["reference_channel"]

        psm_df = self.fdr_manager.fit_predict(
            multiplexed_features,
            decoy_strategy="channel",
            competetive=self.config["multiplexing"]["competetive_scoring"],
            decoy_channel=decoy_channel,
        )

        self.log_precursor_df(psm_df)

        return psm_df

    def requantify_fragments(
        self, psm_df: pd.DataFrame
    ) -> tuple[pd.DataFrame, pd.DataFrame]:
        """Requantify confident precursor identifications for transfer learning.

        Parameters
        ----------

        psm_df: pd.DataFrame
            Dataframe with peptide identifications

        Returns
        -------

        psm_df: pd.DataFrame
            Dataframe with existing peptide identifications but updated frag_start_idx and frag_stop_idx

        frag_df: pd.DataFrame
            Dataframe with fragments in long format
        """

        self.reporter.log_string(
            "=== Transfer learning quantification ===",
            verbosity="progress",
        )

        fragment_types = self.config["transfer_library"]["fragment_types"].split(";")
        max_charge = self.config["transfer_library"]["max_charge"]

        self.reporter.log_string(
            f"creating library for charged fragment types: {fragment_types}",
            verbosity="info",
        )

        candidate_speclib_flat, scored_candidates = _build_candidate_speclib_flat(
            psm_df, fragment_types=fragment_types, max_charge=max_charge
        )

        self.reporter.log_string(
            "Calibrating library",
            verbosity="info",
        )

        # calibrate
        self.calibration_manager.predict(
            candidate_speclib_flat.precursor_df, "precursor"
        )
        self.calibration_manager.predict(candidate_speclib_flat.fragment_df, "fragment")

        self.reporter.log_string(
            f"quantifying {len(scored_candidates):,} precursors with {len(candidate_speclib_flat.fragment_df):,} fragments",
            verbosity="info",
        )

        config = plexscoring.CandidateConfig()
        config.update(
            {
                "top_k_fragments": 1000,  # Use all fragments ever expected, needs to be larger than charged_frag_types(8)*max_sequence_len(100?)
                "precursor_mz_tolerance": self.config["search"]["target_ms1_tolerance"],
                "fragment_mz_tolerance": self.config["search"]["target_ms2_tolerance"],
            }
        )

        scoring = plexscoring.CandidateScoring(
            self.dia_data.jitclass(),
            candidate_speclib_flat.precursor_df,
            candidate_speclib_flat.fragment_df,
            config=config,
            precursor_mz_column="mz_calibrated",
            fragment_mz_column="mz_calibrated",
        )

        # we disregard the precursors, as we want to keep the original scoring from the top12 search
        # this works fine as there is no index pointing from the precursors to the fragments
        # only the fragments arre indexed by precursor_idx and rank
        _, frag_df = scoring(scored_candidates)

        # establish mapping
        # TODO: we are reusing the FragmentCompetition class here which should be refactored
        frag_comp = fragcomp.FragmentCompetition()
        scored_candidates["_candidate_idx"] = utils.candidate_hash(
            scored_candidates["precursor_idx"].values, scored_candidates["rank"].values
        )
        frag_df["_candidate_idx"] = utils.candidate_hash(
            frag_df["precursor_idx"].values, frag_df["rank"].values
        )
        scored_candidates = frag_comp.add_frag_start_stop_idx(
            scored_candidates, frag_df
        )

        return scored_candidates, frag_df


def _build_candidate_speclib_flat(
    psm_df: pd.DataFrame,
    fragment_types: list[str] | None = None,
    max_charge: int = 2,
    optional_columns: list[str] | None = None,
) -> tuple[SpecLibFlat, pd.DataFrame]:
    """Build a candidate spectral library for transfer learning.

    Parameters
    ----------

    psm_df: pd.DataFrame
        Dataframe with peptide identifications

    fragment_types: typing.List[str], optional
        List of fragment types to include in the library, by default ['b','y']

    max_charge: int, optional
        Maximum fragment charge state to consider, by default 2

    optional_columns: typing.List[str], optional
        List of optional columns to include in the library, by default [
            "proba",
            "score",
            "qval",
            "channel",
            "rt_library",
            "mz_library",
            "mobility_library",
            "genes",
            "proteins",
            "decoy",
            "mods",
            "mod_sites",
            "sequence",
            "charge",
            "rt_observed", "mobility_observed", "mz_observed"
        ]

    Returns
    -------
    candidate_speclib_flat: SpecLibFlat
        Candidate spectral library in flat format

    scored_candidates: pd.DataFrame
        Dataframe with scored candidates
    """

    # set default optional columns
    if fragment_types is None:
        fragment_types = ["b", "y"]
    if optional_columns is None:
        optional_columns = [
            "proba",
            "score",
            "qval",
            "channel",
            "rt_library",
            "mz_library",
            "mobility_library",
            "genes",
            "proteins",
            "decoy",
            "mods",
            "mod_sites",
            "sequence",
            "charge",
            "rt_observed",
            "mobility_observed",
            "mz_observed",
        ]

    scored_candidates = plexscoring.candidate_features_to_candidates(
        psm_df, optional_columns=optional_columns
    )

    # create speclib with fragment_types of interest
    candidate_speclib = SpecLibBase()
    candidate_speclib.precursor_df = scored_candidates

    candidate_speclib.charged_frag_types = get_charged_frag_types(
        fragment_types, max_charge
    )

    candidate_speclib.calc_fragment_mz_df()

    candidate_speclib._fragment_intensity_df = candidate_speclib.fragment_mz_df.copy()
    # set all fragment weights to 1 to make sure all are quantified
    candidate_speclib._fragment_intensity_df[candidate_speclib.charged_frag_types] = 1.0

    # create flat speclib
    candidate_speclib_flat = SpecLibFlat()
    candidate_speclib_flat.parse_base_library(candidate_speclib)
    # delete immediately to free memory
    del candidate_speclib

    candidate_speclib_flat.fragment_df.rename(
        columns={"mz": "mz_library"}, inplace=True
    )
    candidate_speclib_flat.fragment_df["cardinality"] = 0
    return candidate_speclib_flat, scored_candidates<|MERGE_RESOLUTION|>--- conflicted
+++ resolved
@@ -370,8 +370,6 @@
                 break
 
         optimization_lock_eg_idxes = self.elution_group_order[:final_stop_index]
-<<<<<<< HEAD
-
         optimization_lock_library_precursor_df = self.spectral_library._precursor_df[
             self.spectral_library._precursor_df["elution_group_idx"].isin(
                 optimization_lock_eg_idxes
@@ -388,20 +386,7 @@
         # Create ranges for each row and concatenate them
         optimization_lock_fragment_idxes = np.concatenate(
             [np.arange(start, stop) for start, stop in zip(start_indices, stop_indices)]
-=======
-
-        optimization_lock_library_precursor_df = self.spectral_library._precursor_df[
-            self.spectral_library._precursor_df["elution_group_idx"].isin(
-                optimization_lock_eg_idxes
-            )
-        ]
-
-        optimization_lock_fragment_idxes = np.concatenate(
-            [
-                np.arange(row["flat_frag_start_idx"], row["flat_frag_stop_idx"])
-                for i, row in optimization_lock_library_precursor_df.iterrows()
-            ]
->>>>>>> da2d9cf7
+
         )
 
         # Extract the fragments for the optimization lock and reset the indices to a consecutive range of positive integers. This simplifies future access based on position
@@ -664,13 +649,8 @@
                     break
 
                 features_df, fragments_df = self.extract_batch(
-<<<<<<< HEAD
                     self.reduced_optimization_lock_library_precursor_df,
                     self.reduced_optimization_lock_library_fragment_df,
-=======
-                    self.optimization_lock_library_precursor_df,
-                    self.optimization_lock_library_fragment_df,
->>>>>>> da2d9cf7
                 )
 
                 self.reporter.log_string(
