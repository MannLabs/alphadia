# native imports
import os
import logging

logger = logging.getLogger()
import typing

# alphadia imports
from alphadia import plexscoring, fragcomp, utils
from alphadia import fdrexperimental as fdrx
from alphadia.peakgroup import search
from alphadia.workflow import manager, base

# alpha family imports
from alphabase.spectral_library.base import SpecLibBase

# third party imports
import numpy as np
import pandas as pd
import matplotlib.pyplot as plt
import seaborn as sns

feature_columns = [
    "reference_intensity_correlation",
    "mean_reference_scan_cosine",
    "top3_reference_scan_cosine",
    "mean_reference_frame_cosine",
    "top3_reference_frame_cosine",
    "mean_reference_template_scan_cosine",
    "mean_reference_template_frame_cosine",
    "mean_reference_template_frame_cosine_rank",
    "mean_reference_template_scan_cosine_rank",
    "mean_reference_frame_cosine_rank",
    "mean_reference_scan_cosine_rank",
    "reference_intensity_correlation_rank",
    "top3_b_ion_correlation_rank",
    "top3_y_ion_correlation_rank",
    "top3_frame_correlation_rank",
    "fragment_frame_correlation_rank",
    "weighted_ms1_intensity_rank",
    "isotope_intensity_correlation_rank",
    "isotope_pattern_correlation_rank",
    "mono_ms1_intensity_rank",
    "weighted_mass_error_rank",
    "base_width_mobility",
    "base_width_rt",
    "rt_observed",
    "delta_rt",
    "mobility_observed",
    "mono_ms1_intensity",
    "top_ms1_intensity",
    "sum_ms1_intensity",
    "weighted_ms1_intensity",
    "weighted_mass_deviation",
    "weighted_mass_error",
    "mz_library",
    "mz_observed",
    "mono_ms1_height",
    "top_ms1_height",
    "sum_ms1_height",
    "weighted_ms1_height",
    "isotope_intensity_correlation",
    "isotope_height_correlation",
    "n_observations",
    "intensity_correlation",
    "height_correlation",
    "intensity_fraction",
    "height_fraction",
    "intensity_fraction_weighted",
    "height_fraction_weighted",
    "mean_observation_score",
    "sum_b_ion_intensity",
    "sum_y_ion_intensity",
    "diff_b_y_ion_intensity",
    "fragment_scan_correlation",
    "top3_scan_correlation",
    "fragment_frame_correlation",
    "top3_frame_correlation",
    "template_scan_correlation",
    "template_frame_correlation",
    "top3_b_ion_correlation",
    "top3_y_ion_correlation",
    "n_b_ions",
    "n_y_ions",
    "f_masked",
    "cycle_fwhm",
    "mobility_fwhm",
    "top_3_ms2_mass_error",
    "mean_ms2_mass_error",
    "n_overlapping",
    "mean_overlapping_intensity",
    "mean_overlapping_mass_error",
    "n_K",
    "n_R",
    "n_P",
]

classifier_base = fdrx.BinaryClassifierLegacyNewBatching(
    test_size=0.001, batch_size=5000, learning_rate=0.001, epochs=10
)


class PeptideCentricWorkflow(base.WorkflowBase):
    def __init__(
        self,
        instance_name: str,
        config: dict,
    ) -> None:
        super().__init__(
            instance_name,
            config,
        )

    def load(
        self,
        dia_data_path: str,
        spectral_library: SpecLibBase,
    ) -> None:
        super().load(
            dia_data_path,
            spectral_library,
        )

        self.reporter.log_string(
            f"Initializing workflow {self.instance_name}", verbosity="progress"
        )

        self.init_calibration_optimization_manager()
        self.init_fdr_manager()
        self.init_spectral_library()

    @property
    def calibration_optimization_manager(self):
        """Is used during the iterative optimization of the calibration parameters.
        Should not be stored on disk.
        """
        return self._calibration_optimization_manager

    @property
    def com(self):
        """alias for calibration_optimization_manager"""
        return self.calibration_optimization_manager

    def init_calibration_optimization_manager(self):
        self._calibration_optimization_manager = manager.OptimizationManager(
            {
                "current_epoch": 0,
                "current_step": 0,
                "ms1_error": self.config["search_initial"]["initial_ms1_tolerance"],
                "ms2_error": self.config["search_initial"]["initial_ms2_tolerance"],
                "rt_error": self.config["search_initial"]["initial_rt_tolerance"],
                "mobility_error": self.config["search_initial"][
                    "initial_mobility_tolerance"
                ],
                "column_type": "library",
                "num_candidates": self.config["search_initial"][
                    "initial_num_candidates"
                ],
                "recalibration_target": self.config["calibration"][
                    "recalibration_target"
                ],
                "accumulated_precursors": 0,
                "accumulated_precursors_01FDR": 0,
                "accumulated_precursors_001FDR": 0,
            }
        )

    def init_fdr_manager(self):
        self.fdr_manager = manager.FDRManager(
            feature_columns=feature_columns,
            classifier_base=classifier_base,
        )

    def init_spectral_library(self):
        # apply channel filter
        if self.config["search"]["channel_filter"] == "":
            allowed_channels = self.spectral_library.precursor_df["channel"].unique()
        else:
            allowed_channels = [
                int(c) for c in self.config["search"]["channel_filter"].split(",")
            ]
            self.reporter.log_string(
                f"Applying channel filter using only: {allowed_channels}",
                verbosity="progress",
            )

        # normalize spectral library rt to file specific TIC profile
        self.spectral_library._precursor_df["rt_library"] = self.norm_to_rt(
            self.dia_data, self.spectral_library._precursor_df["rt_library"].values
        )

        # filter based on precursor observability
        lower_mz_limit = self.dia_data.cycle[self.dia_data.cycle > 0].min()
        upper_mz_limit = self.dia_data.cycle[self.dia_data.cycle > 0].max()

        precursor_before = np.sum(self.spectral_library._precursor_df["decoy"] == 0)
        self.spectral_library._precursor_df = self.spectral_library._precursor_df[
            (self.spectral_library._precursor_df["mz_library"] >= lower_mz_limit)
            & (self.spectral_library._precursor_df["mz_library"] <= upper_mz_limit)
        ]
        self.spectral_library.remove_unused_fragments()
        precursor_after = np.sum(self.spectral_library._precursor_df["decoy"] == 0)
        precursor_removed = precursor_before - precursor_after
        self.reporter.log_string(
            f"{precursor_after:,} target precursors potentially observable ({precursor_removed:,} removed)",
            verbosity="progress",
        )

        # filter spectral library to only contain precursors from allowed channels
        # save original precursor_df for later use
        self.spectral_library.precursor_df_unfiltered = (
            self.spectral_library.precursor_df.copy()
        )
        self.spectral_library._precursor_df = (
            self.spectral_library.precursor_df_unfiltered[
                self.spectral_library.precursor_df_unfiltered["channel"].isin(
                    allowed_channels
                )
            ].copy()
        )

    def norm_to_rt(
        self,
        dia_data,
        norm_values: np.ndarray,
        active_gradient_start: typing.Union[float, None] = None,
        active_gradient_stop: typing.Union[float, None] = None,
        mode=None,
    ):
        """Convert normalized retention time values to absolute retention time values.

        Parameters
        ----------
        dia_data : alphatims.bruker.TimsTOF
            TimsTOF object containing the DIA data.

        norm_values : np.ndarray
            Array of normalized retention time values.

        active_gradient_start : float, optional
            Start of the active gradient in seconds, by default None.
            If None, the value from the config is used.
            If not defined in the config, it is set to zero.

        active_gradient_stop : float, optional
            End of the active gradient in seconds, by default None.
            If None, the value from the config is used.
            If not defined in the config, it is set to the last retention time value.

        mode : str, optional
            Mode of the gradient, by default None.
            If None, the value from the config is used which should be 'tic' by default

        """

        # determine if the gradient start and stop are defined in the config
        if active_gradient_start is None:
            if "active_gradient_start" in self.config["calibration"]:
                lower_rt = self.config["calibration"]["active_gradient_start"]
            else:
                lower_rt = (
                    dia_data.rt_values[0]
                    + self.config["search_initial"]["initial_rt_tolerance"] / 2
                )
        else:
            lower_rt = active_gradient_start

        if active_gradient_stop is None:
            if "active_gradient_stop" in self.config["calibration"]:
                upper_rt = self.config["calibration"]["active_gradient_stop"]
            else:
                upper_rt = dia_data.rt_values[-1] - (
                    self.config["search_initial"]["initial_rt_tolerance"] / 2
                )
        else:
            upper_rt = active_gradient_stop

        # make sure values are really norm values
        norm_values = np.interp(
            norm_values, [norm_values.min(), norm_values.max()], [0, 1]
        )

        # determine the mode based on the config or the function parameter
        if mode is None:
            mode = (
                self.config["calibration"]["norm_rt_mode"]
                if "norm_rt_mode" in self.config["calibration"]
                else "tic"
            )
        else:
            mode = mode.lower()

        if mode == "linear":
            return np.interp(norm_values, [0, 1], [lower_rt, upper_rt])

        elif mode == "tic":
            raise NotImplementedError("tic mode is not implemented yet")

        else:
            raise ValueError(f"Unknown norm_rt_mode {mode}")

    def get_exponential_batches(self, step):
        """Get the number of batches for a given step
        This plan has the shape:
        1, 2, 4, 8, 16, 32, 64, ...
        """
        return int(2**step)

    def get_batch_plan(self):
        n_eg = self.spectral_library._precursor_df["elution_group_idx"].nunique()

        plan = []

        batch_size = self.config["calibration"]["batch_size"]
        step = 0
        start_index = 0

        while start_index < n_eg:
            n_batches = self.get_exponential_batches(step)
            stop_index = min(start_index + n_batches * batch_size, n_eg)
            plan.append((start_index, stop_index))
            step += 1
            start_index = stop_index

        return plan

    def start_of_calibration(self):
        self.batch_plan = self.get_batch_plan()

    def start_of_epoch(self, current_epoch):
        self.com.current_epoch = current_epoch

        # if self.neptune is not None:
        #    self.neptune["eval/epoch"].log(current_epoch)

        self.elution_group_order = self.spectral_library.precursor_df[
            "elution_group_idx"
        ].unique()
        np.random.shuffle(self.elution_group_order)

        self.calibration_manager.predict(
            self.spectral_library._precursor_df, "precursor"
        )
        self.calibration_manager.predict(self.spectral_library._fragment_df, "fragment")

        # make updates to the progress dict depending on the epoch
        if self.com.current_epoch > 0:
            self.com.recalibration_target = self.config["calibration"][
                "recalibration_target"
            ] * (1 + current_epoch)

    def start_of_step(self, current_step, start_index, stop_index):
        self.com.current_step = current_step
        # if self.neptune is not None:
        #    self.neptune["eval/step"].log(current_step)

        #    for key, value in self.com.__dict__.items():
        #        self.neptune[f"eval/{key}"].log(value)

        self.reporter.log_string(
            f"=== Epoch {self.com.current_epoch}, step {current_step}, extracting elution groups {start_index} to {stop_index} ===",
            verbosity="progress",
        )

    def check_epoch_conditions(self):
        continue_calibration = False

        self.reporter.log_string(
            f"=== checking if epoch conditions were reached ===", verbosity="info"
        )
        if self.dia_data.has_ms1:
            if self.com.ms1_error > self.config["search"]["target_ms1_tolerance"]:
                self.reporter.log_string(
                    f"❌ {'ms1_error':<15}: {self.com.ms1_error:.4f} > {self.config['search']['target_ms1_tolerance']}",
                    verbosity="info",
                )
                continue_calibration = True
            else:
                self.reporter.log_string(
                    f"✅ {'ms1_error':<15}: {self.com.ms1_error:.4f} <= {self.config['search']['target_ms1_tolerance']}",
                    verbosity="info",
                )

        if self.com.ms2_error > self.config["search"]["target_ms2_tolerance"]:
            self.reporter.log_string(
                f"❌ {'ms2_error':<15}: {self.com.ms2_error:.4f} > {self.config['search']['target_ms2_tolerance']}",
                verbosity="info",
            )
            continue_calibration = True
        else:
            self.reporter.log_string(
                f"✅ {'ms2_error':<15}: {self.com.ms2_error:.4f} <= {self.config['search']['target_ms2_tolerance']}",
                verbosity="info",
            )

        if self.com.rt_error > self.config["search"]["target_rt_tolerance"]:
            self.reporter.log_string(
                f"❌ {'rt_error':<15}: {self.com.rt_error:.4f} > {self.config['search']['target_rt_tolerance']}",
                verbosity="info",
            )
            continue_calibration = True
        else:
            self.reporter.log_string(
                f"✅ {'rt_error':<15}: {self.com.rt_error:.4f} <= {self.config['search']['target_rt_tolerance']}",
                verbosity="info",
            )

        if self.dia_data.has_mobility:
            if (
                self.com.mobility_error
                > self.config["search"]["target_mobility_tolerance"]
            ):
                self.reporter.log_string(
                    f"❌ {'mobility_error':<15}: {self.com.mobility_error:.4f} > {self.config['search']['target_mobility_tolerance']}",
                    verbosity="info",
                )
                continue_calibration = True
            else:
                self.reporter.log_string(
                    f"✅ {'mobility_error':<15}: {self.com.mobility_error:.4f} <= {self.config['search']['target_mobility_tolerance']}",
                    verbosity="info",
                )

        if self.com.current_epoch < self.config["calibration"]["min_epochs"] - 1:
            self.reporter.log_string(
                f"❌ {'current_epoch':<15}: {self.com.current_epoch} < {self.config['calibration']['min_epochs']}",
                verbosity="info",
            )
            continue_calibration = True
        else:
            self.reporter.log_string(
                f"✅ {'current_epoch':<15}: {self.com.current_epoch} >= {self.config['calibration']['min_epochs']}",
                verbosity="info",
            )

        self.reporter.log_string(
            f"==============================================", verbosity="info"
        )
        return continue_calibration

    def calibration(self):
        if (
            self.calibration_manager.is_fitted
            and self.calibration_manager.is_loaded_from_file
        ):
            self.reporter.log_string(
                "Skipping calibration as existing calibration was found",
                verbosity="progress",
            )
            return

        self.start_of_calibration()
        for current_epoch in range(self.config["calibration"]["max_epochs"]):
            if self.check_epoch_conditions():
                pass
            else:
                break

            self.start_of_epoch(current_epoch)

            features = []
            fragments = []
            for current_step, (start_index, stop_index) in enumerate(self.batch_plan):
                self.start_of_step(current_step, start_index, stop_index)

                eg_idxes = self.elution_group_order[start_index:stop_index]
                batch_df = self.spectral_library._precursor_df[
                    self.spectral_library._precursor_df["elution_group_idx"].isin(
                        eg_idxes
                    )
                ]

                feature_df, fragment_df = self.extract_batch(batch_df)
                features += [feature_df]
                fragments += [fragment_df]
                features_df = pd.concat(features)
                fragments_df = pd.concat(fragments)

                self.reporter.log_string(
                    f"=== Epoch {self.com.current_epoch}, step {current_step}, extracted {len(feature_df)} precursors and {len(fragment_df)} fragments ===",
                    verbosity="progress",
                )
                precursor_df = self.fdr_correction(features_df, fragments_df)

                if self.check_recalibration(precursor_df):
                    self.recalibration(precursor_df, fragments_df)
                    break
                else:
                    # check if last step has been reached
                    if current_step == len(self.batch_plan) - 1:
                        self.reporter.log_string(
                            "Searched all data without finding recalibration target",
                            verbosity="error",
                        )
                        raise RuntimeError(
                            "Searched all data without finding recalibration target"
                        )

            self.end_of_epoch()

        if "final_full_calibration" in self.config["calibration"]:
            if self.config["calibration"]["final_full_calibration"]:
                self.reporter.log_string(
                    "Performing final calibration with all precursors",
                    verbosity="progress",
                )
                features_df, fragments_df = self.extract_batch(
                    self.spectral_library._precursor_df
                )
                precursor_df = self.fdr_correction(features_df, fragments_df)
                self.recalibration(precursor_df, fragments_df)

        self.end_of_calibration()

    def end_of_epoch(self):
        pass

    def end_of_calibration(self):
        # self.calibration_manager.predict(self.spectral_library._precursor_df, 'precursor')
        # self.calibration_manager.predict(self.spectral_library._fragment_df, 'fragment')
        self.calibration_manager.save()
        pass

    def recalibration(self, precursor_df, fragments_df):
        precursor_df_filtered = precursor_df[precursor_df["qval"] < 0.01]
        precursor_df_filtered = precursor_df_filtered[
            precursor_df_filtered["decoy"] == 0
        ]

        self.calibration_manager.fit(
            precursor_df_filtered,
            "precursor",
            plot=True,
            skip=["mz"] if not self.dia_data.has_ms1 else [],
            # neptune_run = self.neptune
        )

        rt_99 = self.calibration_manager.get_estimator("precursor", "rt").ci(
            precursor_df_filtered, 0.95
        )

        fragments_df_filtered = fragments_df[
            fragments_df["precursor_idx"].isin(precursor_df_filtered["precursor_idx"])
        ]

        min_fragments = 500
        max_fragments = 5000
        min_correlation = 0.7
        fragments_df_filtered = fragments_df_filtered.sort_values(
            by=["correlation"], ascending=False
        )
        stop_rank = min(
            max(
                np.searchsorted(
                    fragments_df_filtered["correlation"].values, min_correlation
                ),
                min_fragments,
            ),
            max_fragments,
        )
        fragments_df_filtered = fragments_df_filtered.iloc[:stop_rank]

        print(f"fragments_df_filtered: {len(fragments_df_filtered)}")

        self.calibration_manager.fit(
            fragments_df_filtered,
            "fragment",
            plot=True,
            # neptune_run = self.neptune
        )

        m2_99 = self.calibration_manager.get_estimator("fragment", "mz").ci(
            fragments_df_filtered, 0.95
        )

        self.com.fit(
            {
                "ms2_error": max(m2_99, self.config["search"]["target_ms2_tolerance"]),
                "rt_error": max(rt_99, self.config["search"]["target_rt_tolerance"]),
                "column_type": "calibrated",
                "num_candidates": self.config["search"]["target_num_candidates"],
            }
        )

        if self.dia_data.has_ms1:
            m1_99 = self.calibration_manager.get_estimator("precursor", "mz").ci(
                precursor_df_filtered, 0.95
            )
            self.com.fit(
                {
                    "ms1_error": max(
                        m1_99, self.config["search"]["target_ms1_tolerance"]
                    ),
                }
            )

        if self.dia_data.has_mobility:
            mobility_99 = self.calibration_manager.get_estimator(
                "precursor", "mobility"
            ).ci(precursor_df_filtered, 0.95)
            self.com.fit(
                {
                    "mobility_error": max(
                        mobility_99, self.config["search"]["target_mobility_tolerance"]
                    ),
                }
            )

            # if self.neptune is not None:
            #    self.neptune['eval/99_mobility_error'].log(mobility_99)

        percentile_001 = np.percentile(precursor_df_filtered["score"], 0.1)
        print("score cutoff", percentile_001)

        self.optimization_manager.fit(
            {
                "fwhm_rt": precursor_df_filtered["cycle_fwhm"].median(),
                "fwhm_mobility": precursor_df_filtered["mobility_fwhm"].median(),
                "score_cutoff": percentile_001,
            }
        )

        # if self.neptune is not None:
        # precursor_df_fdr = precursor_df_filtered[precursor_df_filtered['qval'] < 0.01]
        # self.neptune["eval/precursors"].log(len(precursor_df_fdr))
        # self.neptune['eval/99_ms1_error'].log(m1_99)
        # self.neptune['eval/99_ms2_error'].log(m2_99)
        # self.neptune['eval/99_rt_error'].log(rt_99)

    def check_recalibration(self, precursor_df):
        self.com.accumulated_precursors = len(precursor_df)
        self.com.accumulated_precursors_01FDR = len(
            precursor_df[precursor_df["qval"] < 0.01]
        )

        self.reporter.log_string(
            f"=== checking if recalibration conditions were reached, target {self.com.recalibration_target} precursors ===",
            verbosity="progress",
        )

        self.log_precursor_df(precursor_df)

        perform_recalibration = False

        if self.com.accumulated_precursors_01FDR > self.com.recalibration_target:
            perform_recalibration = True

        return perform_recalibration

    def fdr_correction(self, features_df, df_fragments):
        return self.fdr_manager.fit_predict(
            features_df,
            decoy_strategy="precursor_channel_wise"
            if self.config["fdr"]["channel_wise_fdr"]
            else "precursor",
            competetive=self.config["fdr"]["competetive_scoring"],
            df_fragments=df_fragments
            if self.config["search"]["compete_for_fragments"]
            else None,
            dia_cycle=self.dia_data.cycle,
            # neptune_run=self.neptune
        )

    def extract_batch(self, batch_df, apply_cutoff=False):
        self.reporter.log_string(
            f"Extracting batch of {len(batch_df)} precursors", verbosity="progress"
        )

        config = search.HybridCandidateConfig()
        config.update(self.config["selection_config"])
        config.update(
            {
                "top_k_fragments": self.config["search_advanced"]["top_k_fragments"],
                "rt_tolerance": self.com.rt_error,
                "mobility_tolerance": self.com.mobility_error,
                "candidate_count": self.com.num_candidates,
                "precursor_mz_tolerance": self.com.ms1_error,
                "fragment_mz_tolerance": self.com.ms2_error,
                "exclude_shared_ions": self.config["search"]["exclude_shared_ions"],
                "min_size_rt": self.config["search"]["quant_window"],
            }
        )

        extraction = search.HybridCandidateSelection(
            self.dia_data.jitclass(),
            batch_df,
            self.spectral_library.fragment_df,
            config.jitclass(),
            rt_column=f"rt_{self.com.column_type}",
            mobility_column=f"mobility_{self.com.column_type}"
            if self.dia_data.has_mobility
            else "mobility_library",
            precursor_mz_column=f"mz_{self.com.column_type}"
            if self.dia_data.has_ms1
            else "mz_library",
            fragment_mz_column=f"mz_{self.com.column_type}",
            fwhm_rt=self.optimization_manager.fwhm_rt,
            fwhm_mobility=self.optimization_manager.fwhm_mobility,
        )
        candidates_df = extraction(thread_count=self.config["general"]["thread_count"])

        sns.histplot(candidates_df, x="score", hue="decoy", bins=100)

        if apply_cutoff:
            num_before = len(candidates_df)
            self.reporter.log_string(
                f"Applying score cutoff of {self.optimization_manager.score_cutoff}",
                verbosity="info",
            )
            candidates_df = candidates_df[
                candidates_df["score"] > self.optimization_manager.score_cutoff
            ]
            num_after = len(candidates_df)
            num_removed = num_before - num_after
            self.reporter.log_string(
                f"Removed {num_removed} precursors with score below cutoff",
                verbosity="info",
            )

        config = plexscoring.CandidateConfig()
        config.update(self.config["scoring_config"])
        config.update(
            {
                "top_k_fragments": self.config["search_advanced"]["top_k_fragments"],
                "precursor_mz_tolerance": self.com.ms1_error,
                "fragment_mz_tolerance": self.com.ms2_error,
                "exclude_shared_ions": self.config["search"]["exclude_shared_ions"],
                "quant_window": self.config["search"]["quant_window"],
            }
        )

        candidate_scoring = plexscoring.CandidateScoring(
            self.dia_data.jitclass(),
            self.spectral_library._precursor_df,
            self.spectral_library._fragment_df,
            config=config,
            rt_column=f"rt_{self.com.column_type}",
            mobility_column=f"mobility_{self.com.column_type}"
            if self.dia_data.has_mobility
            else "mobility_library",
            precursor_mz_column=f"mz_{self.com.column_type}"
            if self.dia_data.has_ms1
            else "mz_library",
            fragment_mz_column=f"mz_{self.com.column_type}",
        )

        features_df, fragments_df = candidate_scoring(
            candidates_df,
            thread_count=self.config["general"]["thread_count"],
            include_decoy_fragment_features=True,
        )

        return features_df, fragments_df

    def extraction(self):
        self.com.fit(
            {
                "num_candidates": self.config["search"]["target_num_candidates"],
                "ms1_error": self.config["search"]["target_ms1_tolerance"],
                "ms2_error": self.config["search"]["target_ms2_tolerance"],
                "rt_error": self.config["search"]["target_rt_tolerance"],
                "mobility_error": self.config["search"]["target_mobility_tolerance"],
                "column_type": "calibrated",
            }
        )

        self.calibration_manager.predict(
            self.spectral_library._precursor_df, "precursor"
        )
        self.calibration_manager.predict(self.spectral_library._fragment_df, "fragment")

        features_df, fragments_df = self.extract_batch(
            self.spectral_library._precursor_df,
            apply_cutoff=True,
        )

<<<<<<< HEAD
=======
        # features_df.to_csv("/Users/georgwallmann/Library/CloudStorage/OneDrive-Personal/Studium/MPI/AG Mann/alphaDIA/2024_02_25_feature_importance/features.tsv", sep="\t")

>>>>>>> 8bba598f
        precursor_df = self.fdr_correction(features_df, fragments_df)

        precursor_df = precursor_df[precursor_df["qval"] <= self.config["fdr"]["fdr"]]

        logger.info(f"Removing fragments below FDR threshold")

        # to be optimized later
        fragments_df["candidate_idx"] = utils.candidate_hash(
            fragments_df["precursor_idx"].values, fragments_df["rank"].values
        )
        precursor_df["candidate_idx"] = utils.candidate_hash(
            precursor_df["precursor_idx"].values, precursor_df["rank"].values
        )

        fragments_df = fragments_df[
            fragments_df["candidate_idx"].isin(precursor_df["candidate_idx"])
        ]

        self.log_precursor_df(precursor_df)

        return precursor_df, fragments_df

    def log_precursor_df(self, precursor_df):
        total_precursors = len(precursor_df)

        target_precursors = len(precursor_df[precursor_df["decoy"] == 0])
        target_precursors_percentages = target_precursors / total_precursors * 100
        decoy_precursors = len(precursor_df[precursor_df["decoy"] == 1])
        decoy_precursors_percentages = decoy_precursors / total_precursors * 100

        self.reporter.log_string(
            f"============================= Precursor FDR =============================",
            verbosity="progress",
        )
        self.reporter.log_string(
            f"Total precursors accumulated: {total_precursors:,}", verbosity="progress"
        )
        self.reporter.log_string(
            f"Target precursors: {target_precursors:,} ({target_precursors_percentages:.2f}%)",
            verbosity="progress",
        )
        self.reporter.log_string(
            f"Decoy precursors: {decoy_precursors:,} ({decoy_precursors_percentages:.2f}%)",
            verbosity="progress",
        )

        self.reporter.log_string(f"", verbosity="progress")
        self.reporter.log_string(f"Precursor Summary:", verbosity="progress")

        for channel in precursor_df["channel"].unique():
            precursor_05fdr = len(
                precursor_df[
                    (precursor_df["qval"] < 0.05)
                    & (precursor_df["decoy"] == 0)
                    & (precursor_df["channel"] == channel)
                ]
            )
            precursor_01fdr = len(
                precursor_df[
                    (precursor_df["qval"] < 0.01)
                    & (precursor_df["decoy"] == 0)
                    & (precursor_df["channel"] == channel)
                ]
            )
            precursor_001fdr = len(
                precursor_df[
                    (precursor_df["qval"] < 0.001)
                    & (precursor_df["decoy"] == 0)
                    & (precursor_df["channel"] == channel)
                ]
            )
            self.reporter.log_string(
                f"Channel {channel:>3}:\t 0.05 FDR: {precursor_05fdr:>5,}; 0.01 FDR: {precursor_01fdr:>5,}; 0.001 FDR: {precursor_001fdr:>5,}",
                verbosity="progress",
            )

        self.reporter.log_string(f"", verbosity="progress")
        self.reporter.log_string(f"Protein Summary:", verbosity="progress")

        for channel in precursor_df["channel"].unique():
            proteins_05fdr = precursor_df[
                (precursor_df["qval"] < 0.05)
                & (precursor_df["decoy"] == 0)
                & (precursor_df["channel"] == channel)
            ]["proteins"].nunique()
            proteins_01fdr = precursor_df[
                (precursor_df["qval"] < 0.01)
                & (precursor_df["decoy"] == 0)
                & (precursor_df["channel"] == channel)
            ]["proteins"].nunique()
            proteins_001fdr = precursor_df[
                (precursor_df["qval"] < 0.001)
                & (precursor_df["decoy"] == 0)
                & (precursor_df["channel"] == channel)
            ]["proteins"].nunique()
            self.reporter.log_string(
                f"Channel {channel:>3}:\t 0.05 FDR: {proteins_05fdr:>5,}; 0.01 FDR: {proteins_01fdr:>5,}; 0.001 FDR: {proteins_001fdr:>5,}",
                verbosity="progress",
            )

        self.reporter.log_string(
            f"=========================================================================",
            verbosity="progress",
        )

        precursor_01fdr = len(
            precursor_df[(precursor_df["qval"] < 0.01) & (precursor_df["decoy"] == 0)]
        )
        proteins_01fdr = precursor_df[
            (precursor_df["qval"] < 0.01) & (precursor_df["decoy"] == 0)
        ]["proteins"].nunique()

        # if self.neptune is not None:
        #    self.neptune['precursors'].log(precursor_01fdr)
        #    self.neptune['proteins'].log(proteins_01fdr)

    def requantify(self, psm_df):
        self.calibration_manager.predict(
            self.spectral_library.precursor_df_unfiltered, "precursor"
        )
        self.calibration_manager.predict(self.spectral_library._fragment_df, "fragment")

        reference_candidates = plexscoring.candidate_features_to_candidates(psm_df)

        if not "multiplexing" in self.config:
            raise ValueError("no multiplexing config found")
        self.reporter.log_string(
            f"=== Multiplexing {len(reference_candidates):,} precursors ===",
            verbosity="progress",
        )

        original_channels = psm_df["channel"].unique().tolist()
        self.reporter.log_string(
            f"original channels: {original_channels}", verbosity="progress"
        )

        reference_channel = self.config["multiplexing"]["reference_channel"]
        self.reporter.log_string(
            f"reference channel: {reference_channel}", verbosity="progress"
        )

        target_channels = [
            int(c) for c in self.config["multiplexing"]["target_channels"].split(",")
        ]
        self.reporter.log_string(
            f"target channels: {target_channels}", verbosity="progress"
        )

        decoy_channel = self.config["multiplexing"]["decoy_channel"]
        self.reporter.log_string(
            f"decoy channel: {decoy_channel}", verbosity="progress"
        )

        channels = list(
            set(
                original_channels
                + [reference_channel]
                + target_channels
                + [decoy_channel]
            )
        )
        multiplexed_candidates = plexscoring.multiplex_candidates(
            reference_candidates,
            self.spectral_library.precursor_df_unfiltered,
            channels=channels,
        )

        channel_count_lib = self.spectral_library.precursor_df_unfiltered[
            "channel"
        ].value_counts()
        channel_count_multiplexed = multiplexed_candidates["channel"].value_counts()
        ## log channels with less than 100 precursors
        for channel in channels:
            if channel not in channel_count_lib:
                self.reporter.log_string(
                    f"channel {channel} not found in library", verbosity="warning"
                )
            if channel not in channel_count_multiplexed:
                self.reporter.log_string(
                    f"channel {channel} could not be mapped to existing IDs.",
                    verbosity="warning",
                )

        self.reporter.log_string(
            f"=== Requantifying {len(multiplexed_candidates):,} precursors ===",
            verbosity="progress",
        )

        config = plexscoring.CandidateConfig()
        config.score_grouped = True
        config.exclude_shared_ions = True
        config.reference_channel = self.config["multiplexing"]["reference_channel"]

        multiplexed_scoring = plexscoring.CandidateScoring(
            self.dia_data.jitclass(),
            self.spectral_library.precursor_df_unfiltered,
            self.spectral_library.fragment_df,
            config=config,
            precursor_mz_column="mz_calibrated",
            fragment_mz_column="mz_calibrated",
            rt_column="rt_calibrated",
            mobility_column="mobility_calibrated",
        )

        multiplexed_candidates["rank"] = 0

        multiplexed_features, fragments = multiplexed_scoring(multiplexed_candidates)

        target_channels = [
            int(c) for c in self.config["multiplexing"]["target_channels"].split(",")
        ]
        print("target_channels", target_channels)
        reference_channel = self.config["multiplexing"]["reference_channel"]

        psm_df = self.fdr_manager.fit_predict(
            multiplexed_features,
            decoy_strategy="channel",
            competetive=self.config["multiplexing"]["competetive_scoring"],
            decoy_channel=decoy_channel,
        )

        self.log_precursor_df(psm_df)

        return psm_df<|MERGE_RESOLUTION|>--- conflicted
+++ resolved
@@ -774,11 +774,6 @@
             apply_cutoff=True,
         )
 
-<<<<<<< HEAD
-=======
-        # features_df.to_csv("/Users/georgwallmann/Library/CloudStorage/OneDrive-Personal/Studium/MPI/AG Mann/alphaDIA/2024_02_25_feature_importance/features.tsv", sep="\t")
-
->>>>>>> 8bba598f
         precursor_df = self.fdr_correction(features_df, fragments_df)
 
         precursor_df = precursor_df[precursor_df["qval"] <= self.config["fdr"]["fdr"]]
