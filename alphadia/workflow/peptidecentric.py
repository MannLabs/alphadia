# native imports
import logging

# third party imports
import numpy as np
import pandas as pd
import seaborn as sns
from alphabase.peptide.fragment import get_charged_frag_types

# alpha family imports
from alphabase.spectral_library.base import SpecLibBase
from alphabase.spectral_library.flat import SpecLibFlat

from alphadia import fdrexperimental as fdrx

# alphadia imports
from alphadia import fragcomp, plexscoring, utils
from alphadia.peakgroup import search
from alphadia.workflow import base, manager, optimization

logger = logging.getLogger()


feature_columns = [
    "reference_intensity_correlation",
    "mean_reference_scan_cosine",
    "top3_reference_scan_cosine",
    "mean_reference_frame_cosine",
    "top3_reference_frame_cosine",
    "mean_reference_template_scan_cosine",
    "mean_reference_template_frame_cosine",
    "mean_reference_template_frame_cosine_rank",
    "mean_reference_template_scan_cosine_rank",
    "mean_reference_frame_cosine_rank",
    "mean_reference_scan_cosine_rank",
    "reference_intensity_correlation_rank",
    "top3_b_ion_correlation_rank",
    "top3_y_ion_correlation_rank",
    "top3_frame_correlation_rank",
    "fragment_frame_correlation_rank",
    "weighted_ms1_intensity_rank",
    "isotope_intensity_correlation_rank",
    "isotope_pattern_correlation_rank",
    "mono_ms1_intensity_rank",
    "weighted_mass_error_rank",
    "base_width_mobility",
    "base_width_rt",
    "rt_observed",
    "delta_rt",
    "mobility_observed",
    "mono_ms1_intensity",
    "top_ms1_intensity",
    "sum_ms1_intensity",
    "weighted_ms1_intensity",
    "weighted_mass_deviation",
    "weighted_mass_error",
    "mz_library",
    "mz_observed",
    "mono_ms1_height",
    "top_ms1_height",
    "sum_ms1_height",
    "weighted_ms1_height",
    "isotope_intensity_correlation",
    "isotope_height_correlation",
    "n_observations",
    "intensity_correlation",
    "height_correlation",
    "intensity_fraction",
    "height_fraction",
    "intensity_fraction_weighted",
    "height_fraction_weighted",
    "mean_observation_score",
    "sum_b_ion_intensity",
    "sum_y_ion_intensity",
    "diff_b_y_ion_intensity",
    "fragment_scan_correlation",
    "top3_scan_correlation",
    "fragment_frame_correlation",
    "top3_frame_correlation",
    "template_scan_correlation",
    "template_frame_correlation",
    "top3_b_ion_correlation",
    "top3_y_ion_correlation",
    "n_b_ions",
    "n_y_ions",
    "f_masked",
    "cycle_fwhm",
    "mobility_fwhm",
    "top_3_ms2_mass_error",
    "mean_ms2_mass_error",
    "n_overlapping",
    "mean_overlapping_intensity",
    "mean_overlapping_mass_error",
]

classifier_base = fdrx.BinaryClassifierLegacyNewBatching(
    test_size=0.001, batch_size=5000, learning_rate=0.001, epochs=10
)


class PeptideCentricWorkflow(base.WorkflowBase):
    def __init__(
        self,
        instance_name: str,
        config: dict,
    ) -> None:
        super().__init__(
            instance_name,
            config,
        )

    def load(
        self,
        dia_data_path: str,
        spectral_library: SpecLibBase,
    ) -> None:
        super().load(
            dia_data_path,
            spectral_library,
        )

        self.reporter.log_string(
            f"Initializing workflow {self.instance_name}", verbosity="progress"
        )

        self.init_fdr_manager()
        self.init_spectral_library()

    def init_fdr_manager(self):
        self.fdr_manager = manager.FDRManager(
            feature_columns=feature_columns,
            classifier_base=classifier_base,
        )

    def init_spectral_library(self):
        # apply channel filter
        if self.config["search"]["channel_filter"] == "":
            allowed_channels = self.spectral_library.precursor_df["channel"].unique()
        else:
            allowed_channels = [
                int(c) for c in self.config["search"]["channel_filter"].split(",")
            ]
            self.reporter.log_string(
                f"Applying channel filter using only: {allowed_channels}",
                verbosity="progress",
            )

        # normalize spectral library rt to file specific TIC profile
        self.spectral_library._precursor_df["rt_library"] = self.norm_to_rt(
            self.dia_data, self.spectral_library._precursor_df["rt_library"].values
        )

        # filter based on precursor observability
        lower_mz_limit = self.dia_data.cycle[self.dia_data.cycle > 0].min()
        upper_mz_limit = self.dia_data.cycle[self.dia_data.cycle > 0].max()

        precursor_before = np.sum(self.spectral_library._precursor_df["decoy"] == 0)
        self.spectral_library._precursor_df = self.spectral_library._precursor_df[
            (self.spectral_library._precursor_df["mz_library"] >= lower_mz_limit)
            & (self.spectral_library._precursor_df["mz_library"] <= upper_mz_limit)
        ]
        # self.spectral_library.remove_unused_fragmen
        precursor_after = np.sum(self.spectral_library._precursor_df["decoy"] == 0)
        precursor_removed = precursor_before - precursor_after
        self.reporter.log_string(
            f"{precursor_after:,} target precursors potentially observable ({precursor_removed:,} removed)",
            verbosity="progress",
        )

        # filter spectral library to only contain precursors from allowed channels
        # save original precursor_df for later use
        self.spectral_library.precursor_df_unfiltered = (
            self.spectral_library.precursor_df.copy()
        )
        self.spectral_library._precursor_df = (
            self.spectral_library.precursor_df_unfiltered[
                self.spectral_library.precursor_df_unfiltered["channel"].isin(
                    allowed_channels
                )
            ].copy()
        )

    def norm_to_rt(
        self,
        dia_data,
        norm_values: np.ndarray,
        active_gradient_start: float | None = None,
        active_gradient_stop: float | None = None,
        mode=None,
    ):
        """Convert normalized retention time values to absolute retention time values.

        Parameters
        ----------
        dia_data : alphatims.bruker.TimsTOF
            TimsTOF object containing the DIA data.

        norm_values : np.ndarray
            Array of normalized retention time values.

        active_gradient_start : float, optional
            Start of the active gradient in seconds, by default None.
            If None, the value from the config is used.
            If not defined in the config, it is set to zero.

        active_gradient_stop : float, optional
            End of the active gradient in seconds, by default None.
            If None, the value from the config is used.
            If not defined in the config, it is set to the last retention time value.

        mode : str, optional
            Mode of the gradient, by default None.
            If None, the value from the config is used which should be 'tic' by default

        """

        # determine if the gradient start and stop are defined in the config
        if active_gradient_start is None:
            if "active_gradient_start" in self.config["calibration"]:
                lower_rt = self.config["calibration"]["active_gradient_start"]
            else:
                lower_rt = (
                    dia_data.rt_values[0]
                    + self.config["search_initial"]["initial_rt_tolerance"] / 2
                )
        else:
            lower_rt = active_gradient_start

        if active_gradient_stop is None:
            if "active_gradient_stop" in self.config["calibration"]:
                upper_rt = self.config["calibration"]["active_gradient_stop"]
            else:
                upper_rt = dia_data.rt_values[-1] - (
                    self.config["search_initial"]["initial_rt_tolerance"] / 2
                )
        else:
            upper_rt = active_gradient_stop

        # make sure values are really norm values
        norm_values = np.interp(
            norm_values, [norm_values.min(), norm_values.max()], [0, 1]
        )

        # determine the mode based on the config or the function parameter
        if mode is None:
            mode = self.config["calibration"].get("norm_rt_mode", "tic")
        else:
            mode = mode.lower()

        if mode == "linear":
            return np.interp(norm_values, [0, 1], [lower_rt, upper_rt])

        elif mode == "tic":
            raise NotImplementedError("tic mode is not implemented yet")

        else:
            raise ValueError(f"Unknown norm_rt_mode {mode}")

    def get_exponential_batches(self, step):
        """Get the number of batches for a given step
        This plan has the shape:
        1, 2, 4, 8, 16, 32, 64, ...
        """
        return int(2**step)

    def get_batch_plan(self):
        """Gets an exponential batch plan based on the batch_size value in the config."""
        n_eg = self.spectral_library._precursor_df["elution_group_idx"].nunique()

        plan = []

        batch_size = self.config["calibration"]["batch_size"]
        step = 0
        start_index = 0

        while start_index < n_eg:
            n_batches = self.get_exponential_batches(step)
            stop_index = min(start_index + n_batches * batch_size, n_eg)
            plan.append((start_index, stop_index))
            step += 1
            start_index = stop_index

        return plan

    def get_optimization_lock(self):
        """Search parameter optimization (i.e. refinement of tolerances for RT, MS2, etc.) is performed on a subset of the elution groups in the spectral library.
        This subset is termed the optimization lock.
        The number of elution groups which must be searched to get a sufficiently large number for robust calibration varies depending the library used and the data.
        This function searches an increasing number of elution groups until a sufficient number of precursors are identified at 1% FDR and a sufficient number of steps have been taken.
        The values deemed sufficient are specified in by "optimization_lock_target" and "optmization_lock_min_steps" in the config.

        Returns
        -------
        optimization_lock_eg_idxes : np.ndarray
            The indices (in .spectral_library._precursor_df) of the precursors which will be used for calibration.

        precursor_df : pd.DataFrame
            Dataframe of all precursors accumulated during the optimization lock, including q-values from FDR correction.

        fragments_df : pd.DataFrame
            Dataframe of all fragments accumulated during the optimization lock, including q-values from FDR correction.

        """

        self.elution_group_order = self.spectral_library.precursor_df[
            "elution_group_idx"
        ].unique()
        np.random.shuffle(self.elution_group_order)

        batch_plan = self.get_batch_plan()

        features = []
        fragments = []
        for current_step, (start_index, stop_index) in enumerate(batch_plan):
            self.reporter.log_string(
                f"=== Step {current_step}, extracting elution groups {start_index} to {stop_index} ===",
                verbosity="progress",
            )

            eg_idxes = self.elution_group_order[start_index:stop_index]
            batch_df = self.spectral_library._precursor_df[
                self.spectral_library._precursor_df["elution_group_idx"].isin(eg_idxes)
            ]

            feature_df, fragment_df = self.extract_batch(batch_df)
            features += [feature_df]
            fragments += [fragment_df]
            features_df = pd.concat(features)
            fragments_df = pd.concat(fragments)

            self.reporter.log_string(
                f"=== Step {current_step}, extracted {len(feature_df)} precursors and {len(fragment_df)} fragments ===",
                verbosity="progress",
            )

            precursor_df = self.fdr_correction(
                features_df, fragments_df, self.optimization_manager.classifier_version
            )

            self.reporter.log_string(
                f"=== FDR correction performed with classifier version {self.optimization_manager.classifier_version} ===",
                verbosity="info",
            )

            num_precursors_at_01FDR = len(precursor_df[precursor_df["qval"] < 0.01])

            self.reporter.log_string(
                f"=== Checking if minimum number of precursors for optimization found yet; minimum number is {self.config['calibration']['optimization_lock_target']} ===",
                verbosity="progress",
            )

            self.log_precursor_df(precursor_df)

            self.reporter.log_string(
                f"=== Classifier has been trained for {self.fdr_manager.current_version + 1} iteration(s); minimum number is {self.config['calibration']['optimization_lock_min_steps']} ===",
                verbosity="progress",
            )

            if (
                num_precursors_at_01FDR
                > self.config["calibration"]["optimization_lock_target"]
                and current_step
                >= self.config["calibration"]["optimization_lock_min_steps"] - 1
            ):
                final_stop_index = stop_index  # final_stop_index is the number of elution groups that will be included in the calibration data
                break

        optimization_lock_eg_idxes = self.elution_group_order[:final_stop_index]

        optimization_lock_library_precursor_df = self.spectral_library._precursor_df[
            self.spectral_library._precursor_df["elution_group_idx"].isin(
                optimization_lock_eg_idxes
            )
        ]

<<<<<<< HEAD
        optimization_lock_library_precursor_df = (
            self.randomize_optimization_lock_precursor_idx(
                optimization_lock_library_precursor_df
            )
        )

        optimization_lock_library_fragment_df = (
            self.get_optimization_lock_library_fragment(
                optimization_lock_library_precursor_df
            )
        )

        (
            optimization_lock_library_precursor_df,
            optimization_lock_library_fragment_df,
        ) = self.reindex_optimization_lock(
            optimization_lock_library_precursor_df,
            optimization_lock_library_fragment_df,
        )

        return (
            optimization_lock_library_precursor_df,
            optimization_lock_library_fragment_df,
            precursor_df,
            fragments_df,
        )

    def randomize_optimization_lock_precursor_idx(
        self, optimization_lock_library_precursor_df
    ):
        randomized_idx = np.random.permutation(
            optimization_lock_library_precursor_df["precursor_idx"].values
        )
        self.randomized_idx_mapping = dict(
            zip(
                optimization_lock_library_precursor_df["precursor_idx"].values,
                randomized_idx,
                strict=True,
            )
        )
        optimization_lock_library_precursor_df["precursor_idx"] = randomized_idx
        optimization_lock_library_precursor_df.sort_values(
            by="precursor_idx", inplace=True
        )
        optimization_lock_library_precursor_df.reset_index(drop=True, inplace=True)

        return optimization_lock_library_precursor_df

    def get_optimization_lock_library_fragment(
        self, optimization_lock_library_precursor_df
    ):
        start_indices = optimization_lock_library_precursor_df[
            "flat_frag_start_idx"
        ].values
        stop_indices = optimization_lock_library_precursor_df[
            "flat_frag_stop_idx"
        ].values

        # Create ranges for each row and concatenate them
        optimization_lock_fragment_idxes = np.concatenate(
            [
                np.arange(start, stop)
                for start, stop in zip(start_indices, stop_indices, strict=True)
=======
        optimization_lock_fragment_idxes = np.concatenate(
            [
                np.arange(row["flat_frag_start_idx"], row["flat_frag_stop_idx"])
                for i, row in optimization_lock_library_precursor_df.iterrows()
>>>>>>> c26e4099
            ]
        )

        # Extract the fragments for the optimization lock and reset the indices to a consecutive range of positive integers. This simplifies future access based on position
        optimization_lock_library_fragment_df = self.spectral_library._fragment_df.iloc[
            optimization_lock_fragment_idxes
<<<<<<< HEAD
        ]

        return optimization_lock_library_fragment_df

    def reindex_optimization_lock(
        self,
        optimization_lock_library_precursor_df,
        optimization_lock_library_fragment_df,
    ):
        optimization_lock_library_fragment_df = (
            optimization_lock_library_fragment_df.reset_index(drop=True)
        )
=======
        ].reset_index(drop=True)

>>>>>>> c26e4099
        # Change the fragment indices in the precursor_df to match the fragment indices in the optimization lock fragment_df instead of the full spectral library.
        num_frags = (
            optimization_lock_library_precursor_df["flat_frag_stop_idx"]
            - optimization_lock_library_precursor_df["flat_frag_start_idx"]
        )
        optimization_lock_library_precursor_df["flat_frag_stop_idx"] = (
            num_frags.cumsum()
        )
        optimization_lock_library_precursor_df["flat_frag_start_idx"] = (
            optimization_lock_library_precursor_df[
                "flat_frag_stop_idx"
            ].shift(fill_value=0)
        )

        return (
            optimization_lock_library_precursor_df,
            optimization_lock_library_fragment_df,
<<<<<<< HEAD
=======
            precursor_df,
            fragments_df,
>>>>>>> c26e4099
        )

    def get_ordered_optimizers(self):
        """Select appropriate optimizers. Targeted optimization is used if a valid target value (i.e. a number greater than 0) is specified in the config;
        if a value less than or equal to 0 is supplied, automatic optimization is used.
        Targeted optimizers are run simultaneously; automatic optimizers are run separately in the order MS2, RT, MS1, mobility.
        This order is built into the structure of the returned list of lists, ordered_optimizers.
        For MS1 and mobility, the relevant optimizer will be excluded from the returned list of lists if it is not present in the data.

        Returns
        -------
        ordered_optimizers : list
            List of lists of optimizers

        """
        config_search_initial = self.config["search_initial"]
        config_search = self.config["search"]

        if config_search["target_ms2_tolerance"] > 0:
            ms2_optimizer = optimization.TargetedMS2Optimizer(
                config_search_initial["initial_ms2_tolerance"],
                config_search["target_ms2_tolerance"],
                self,
            )
        else:
            ms2_optimizer = optimization.AutomaticMS2Optimizer(
                config_search_initial["initial_ms2_tolerance"],
                self,
            )

        if config_search["target_rt_tolerance"] > 0:
            rt_optimizer = optimization.TargetedRTOptimizer(
                config_search_initial["initial_rt_tolerance"],
                config_search["target_rt_tolerance"],
                self,
            )
        else:
            rt_optimizer = optimization.AutomaticRTOptimizer(
                config_search_initial["initial_rt_tolerance"],
                self,
            )
        if self.dia_data.has_ms1:
            if config_search["target_ms1_tolerance"] > 0:
                ms1_optimizer = optimization.TargetedMS1Optimizer(
                    config_search_initial["initial_ms1_tolerance"],
                    config_search["target_ms1_tolerance"],
                    self,
                )
            else:
                ms1_optimizer = optimization.AutomaticMS1Optimizer(
                    config_search_initial["initial_ms1_tolerance"],
                    self,
                )
        else:
            ms1_optimizer = None
        if self.dia_data.has_mobility:
            if config_search["target_mobility_tolerance"] > 0:
                mobility_optimizer = optimization.TargetedMobilityOptimizer(
                    config_search_initial["initial_mobility_tolerance"],
                    config_search["target_mobility_tolerance"],
                    self,
                )
            else:
                mobility_optimizer = optimization.AutomaticMobilityOptimizer(
                    config_search_initial["initial_mobility_tolerance"],
                    self.calibration_manager,
                    self.optimization_manager,
                    self.fdr_manager,
                )
        else:
            mobility_optimizer = None

        optimizers = [
            ms2_optimizer,
            rt_optimizer,
            ms1_optimizer,
            mobility_optimizer,
        ]
        targeted_optimizers = [
            [
                optimizer
                for optimizer in optimizers
                if isinstance(optimizer, optimization.TargetedOptimizer)
            ]
        ]
        automatic_optimizers = [
            [optimizer]
            for optimizer in optimizers
            if isinstance(optimizer, optimization.AutomaticOptimizer)
        ]

        ordered_optimizers = (
            targeted_optimizers + automatic_optimizers
            if any(
                targeted_optimizers
            )  # This line is required so no empty list is added to the ordered_optimizers list
            else automatic_optimizers
        )

        return ordered_optimizers

    def first_recalibration_and_optimization(
        self,
        precursor_df: pd.DataFrame,
        fragments_df: pd.DataFrame,
        ordered_optimizers: list,
    ):
        """Performs the first recalibration and optimization step.
        This step is not recorded in the history of the optimizers.

        Parameters
        ----------
        precursor_df : pd.DataFrame
            Precursor dataframe from optimization lock

        fragments_df : pd.DataFrame
            Fragment dataframe from optimization lock

        ordered_optimizers : list
            List of lists of optimizers in correct order
        """
        precursor_df_filtered, fragments_df_filtered = self.filter_dfs(
            precursor_df, fragments_df
        )

        self.recalibration(precursor_df_filtered, fragments_df_filtered)

        self.reporter.log_string(
            "=== Performing initial optimization on extracted data. ===",
            verbosity="info",
        )

        precursor_df_filtered["precursor_idx"] = precursor_df_filtered[
            "precursor_idx"
        ].map(self.randomized_idx_mapping)
        target = (
            2 * self.config["calibration"]["optimization_lock_target"]
        )  # The target number of precursors for optimization is taken to be more than the number needed to start optimization. This allows a margin of safety.
        # At the moment it is hard-coded to twice the number of precursors needed for the optimization lock but this may be made configurable in the future.
        if (
            len(precursor_df_filtered) > target
        ):  # Takes the target number of precursors if at least that many are found
            self.precursor_cutoff_idx = (
                precursor_df_filtered.sort_values(by="precursor_idx")
                .iloc[target]
                .precursor_idx
            )
        else:  # Otherwise takes the number of precursors used at the start of the optimizer's usage
            self.precursor_cutoff_idx = (
                precursor_df_filtered.sort_values(by="precursor_idx")
                .iloc[-1]
                .precursor_idx
                + 1
            )

        return precursor_df_filtered, fragments_df_filtered

    def set_reduced_optimization_lock(self):
        self.reduced_optimization_lock_library_precursor_df = (
            self.optimization_lock_library_precursor_df[
                self.optimization_lock_library_precursor_df["precursor_idx"]
                < self.precursor_cutoff_idx
            ]
        )

        fragment_cutoff_idx = self.reduced_optimization_lock_library_precursor_df[
            "flat_frag_stop_idx"
        ].iloc[
            -1
        ]  # The last fragment index of the last precursor in the reduced optimization lock.
        # Note that this requires the precursor indices to be sorted prior to the reassignment of fragment indices when creating the optimization lock
        # (as otherwise there is nothing special about this fragment index to guarantee that all fragments for previous precursors will be included).

        self.reduced_optimization_lock_library_fragment_df = (
            self.optimization_lock_library_fragment_df[
                self.optimization_lock_library_fragment_df.index < fragment_cutoff_idx
            ]
        )

        self.reporter.log_string(
            f"Optimization lock library size reduced from {len(self.optimization_lock_library_precursor_df)} to {len(self.reduced_optimization_lock_library_precursor_df)} precursors and {len(self.optimization_lock_library_fragment_df)} to {len(self.reduced_optimization_lock_library_fragment_df)} fragments.",
            verbosity="info",
        )

        self.reporter.log_string(
            f"Reduced optimization lock contains {self.reduced_optimization_lock_library_precursor_df.decoy.mean() * 100:.2f}% target precursors.",
            verbosity="info",
        )

    def calibration(self):
        """Performs optimization of the search parameters. This occurs in two stages:
        1) Optimization lock: the data are searched to acquire a locked set of precursors which is used for search parameter optimization. The classifier is also trained during this stage.
        2) Optimization loop: the search parameters are optimized iteratively using the locked set of precursors.
            In each iteration, the data are searched with the locked library from stage 1, and the properties -- m/z for both precursors and fragments (i.e. MS1 and MS2), RT and mobility -- are recalibrated.
            The optimization loop is repeated for each list of optimizers in ordered_optimizers.

        """
        # First check to see if the calibration has already been performed. Return if so.
        if (
            self.calibration_manager.is_fitted
            and self.calibration_manager.is_loaded_from_file
        ):
            self.reporter.log_string(
                "Skipping calibration as existing calibration was found",
                verbosity="progress",
            )
            return
        self.timing_manager.start("optimization")
        # Get the order of optimization
        ordered_optimizers = self.get_ordered_optimizers()

        self.reporter.log_string(
            "Starting initial classifier training and precursor identification.",
            verbosity="progress",
        )

        # Get the optimization lock
        (
            self.optimization_lock_library_precursor_df,
            self.optimization_lock_library_fragment_df,
            precursor_df,
            fragments_df,
        ) = self.get_optimization_lock()

        self.optimization_manager.fit(
            {"classifier_version": self.fdr_manager.current_version}
        )

        self.reporter.log_string(
            "Required number of precursors found and required number of training iterations performed. Starting search parameter optimization.",
            verbosity="progress",
        )

        # Perform a first recalibration on the optimization lock.
        precursor_df_filtered, fragments_df_filtered = (
            self.first_recalibration_and_optimization(
                precursor_df, fragments_df, ordered_optimizers
            )
        )

        # Start of optimization/recalibration loop
        for optimizers in ordered_optimizers:
            self.set_reduced_optimization_lock()
            for current_step in range(self.config["calibration"]["max_steps"]):
                if np.all([optimizer.has_converged for optimizer in optimizers]):
                    self.reporter.log_string(
                        f"Optimization finished for {', '.join([optimizer.parameter_name for optimizer in optimizers])}.",
                        verbosity="progress",
                    )

                    for optimizer in optimizers:
                        optimizer.plot()

                    break

                features_df, fragments_df = self.extract_batch(
<<<<<<< HEAD
                    self.reduced_optimization_lock_library_precursor_df,
                    self.reduced_optimization_lock_library_fragment_df,
=======
                    self.optimization_lock_library_precursor_df,
                    self.optimization_lock_library_fragment_df,
>>>>>>> c26e4099
                )

                self.reporter.log_string(
                    f"=== Step {current_step}, extracted {len(features_df)} precursors and {len(fragments_df)} fragments ===",
                    verbosity="progress",
                )

                precursor_df = self.fdr_correction(
                    features_df,
                    fragments_df,
                    self.optimization_manager.classifier_version,
                )

                self.reporter.log_string(
                    f"=== FDR correction performed with classifier version {self.optimization_manager.classifier_version} ===",
                    verbosity="info",
                )

                self.log_precursor_df(precursor_df)

                precursor_df_filtered, fragments_df_filtered = self.filter_dfs(
                    precursor_df, fragments_df
                )

                self.recalibration(precursor_df_filtered, fragments_df_filtered)

                self.reporter.log_string(
                    "=== checking if optimization conditions were reached ===",
                    verbosity="info",
                )

                for optimizer in optimizers:
                    optimizer.step(
                        precursor_df_filtered, fragments_df_filtered, current_step
                    )

                self.reporter.log_string(
                    "==============================================", verbosity="info"
                )

                self.reporter.log_string(
                    f"=== Optimization has been performed for {current_step + 1} step(s); minimum number is {self.config['calibration']['min_steps']} ===",
                    verbosity="progress",
                )

            else:
                self.reporter.log_string(
                    "Optimization did not converge within the maximum number of steps, which is {self.config['calibration']['max_steps']}.",
                    verbosity="warning",
                )

        self.reporter.log_string(
            "Search parameter optimization finished. Values taken forward for search are:",
            verbosity="progress",
        )
        self.reporter.log_string(
            "==============================================", verbosity="progress"
        )
        for optimizers in ordered_optimizers:
            for optimizer in optimizers:
                self.reporter.log_string(
                    f"{optimizer.parameter_name:<15}: {self.optimization_manager.__dict__[optimizer.parameter_name]:.4f}",
                    verbosity="progress",
                )
        self.reporter.log_string(
            "==============================================", verbosity="progress"
        )

        self.timing_manager.end("optimization")

    def filter_dfs(self, precursor_df, fragments_df):
        """Filters precursor and fragment dataframes to extract the most reliable examples for calibration.

        Parameters
        ----------
        precursor_df : pd.DataFrame
            Precursor dataframe after FDR correction.

        fragments_df : pd.DataFrame
            Fragment dataframe.

        Returns
        -------
        precursor_df_filtered : pd.DataFrame
            Filtered precursor dataframe. Decoy precursors and those found at worse than 1% FDR are removed from the precursor dataframe.

        fragments_df_filtered : pd.DataFrame
            Filtered fragment dataframe. Retained fragments must either:
                1) have a correlation greater than 0.7 and belong to the top 5000 fragments sorted by correlation, if there are more than 500 with a correlation greater than 0.7, or
                2) belong to the top 500 fragments sorted by correlation otherwise.

        """
        precursor_df_filtered = precursor_df[precursor_df["qval"] < 0.01]
        precursor_df_filtered = precursor_df_filtered[
            precursor_df_filtered["decoy"] == 0
        ]

        fragments_df_filtered = fragments_df[
            fragments_df["precursor_idx"].isin(precursor_df_filtered["precursor_idx"])
        ]

        min_fragments = 500
        max_fragments = 5000
        min_correlation = 0.7
        fragments_df_filtered = fragments_df_filtered.sort_values(
            by=["correlation"], ascending=False
        )
        stop_rank = min(
            max(
                np.searchsorted(
                    fragments_df_filtered["correlation"].values, min_correlation
                ),
                min_fragments,
            ),
            max_fragments,
        )
        fragments_df_filtered = fragments_df_filtered.iloc[:stop_rank]

        self.reporter.log_string(
            f"fragments_df_filtered: {len(fragments_df_filtered)}", verbosity="info"
        )

        return precursor_df_filtered, fragments_df_filtered

    def recalibration(self, precursor_df_filtered, fragments_df_filtered):
        """Performs recalibration of the the MS1, MS2, RT and mobility properties. Also fits the convolution kernel and the score cutoff.
        The calibration manager is used to fit the data and predict the calibrated values.

        Parameters
        ----------
        precursor_df_filtered : pd.DataFrame
            Filtered precursor dataframe (see filter_dfs)

        fragments_df_filtered : pd.DataFrame
            Filtered fragment dataframe (see filter_dfs)

        """
        self.calibration_manager.fit(
            precursor_df_filtered,
            "precursor",
            plot=True,
            skip=["mz"] if not self.dia_data.has_ms1 else [],
            # neptune_run = self.neptune
        )

        self.calibration_manager.fit(
            fragments_df_filtered,
            "fragment",
            plot=True,
            # neptune_run = self.neptune
        )

        self.calibration_manager.predict(
            self.optimization_lock_library_precursor_df,
            "precursor",
        )

        self.calibration_manager.predict(
            self.optimization_lock_library_fragment_df, "fragment"
        )

        self.optimization_manager.fit(
            {
                "column_type": "calibrated",
                "num_candidates": self.config["search"]["target_num_candidates"],
            }
        )

        percentile_001 = np.percentile(precursor_df_filtered["score"], 0.1)
        self.optimization_manager.fit(
            {
                "fwhm_rt": precursor_df_filtered["cycle_fwhm"].median(),
                "fwhm_mobility": precursor_df_filtered["mobility_fwhm"].median(),
                "score_cutoff": percentile_001,
            }
        )

    def fdr_correction(self, features_df, df_fragments, version=-1):
        return self.fdr_manager.fit_predict(
            features_df,
            decoy_strategy="precursor_channel_wise"
            if self.config["fdr"]["channel_wise_fdr"]
            else "precursor",
            competetive=self.config["fdr"]["competetive_scoring"],
            df_fragments=df_fragments
            if self.config["search"]["compete_for_fragments"]
            else None,
            dia_cycle=self.dia_data.cycle,
            version=version,
            # neptune_run=self.neptune
        )

    def extract_batch(self, batch_df, batch_fragment_df=None, apply_cutoff=False):
        if batch_fragment_df is None:
            batch_fragment_df = self.spectral_library._fragment_df
        self.reporter.log_string(
            f"Extracting batch of {len(batch_df)} precursors", verbosity="progress"
        )

        config = search.HybridCandidateConfig()
        config.update(self.config["selection_config"])
        config.update(
            {
                "top_k_fragments": self.config["search_advanced"]["top_k_fragments"],
                "rt_tolerance": self.optimization_manager.rt_error,
                "mobility_tolerance": self.optimization_manager.mobility_error,
                "candidate_count": self.optimization_manager.num_candidates,
                "precursor_mz_tolerance": self.optimization_manager.ms1_error,
                "fragment_mz_tolerance": self.optimization_manager.ms2_error,
                "exclude_shared_ions": self.config["search"]["exclude_shared_ions"],
                "min_size_rt": self.config["search"]["quant_window"],
            }
        )

        extraction = search.HybridCandidateSelection(
            self.dia_data.jitclass(),
            batch_df,
            batch_fragment_df,
            config.jitclass(),
            rt_column=f"rt_{self.optimization_manager.column_type}",
            mobility_column=f"mobility_{self.optimization_manager.column_type}"
            if self.dia_data.has_mobility
            else "mobility_library",
            precursor_mz_column=f"mz_{self.optimization_manager.column_type}"
            if self.dia_data.has_ms1
            else "mz_library",
            fragment_mz_column=f"mz_{self.optimization_manager.column_type}",
            fwhm_rt=self.optimization_manager.fwhm_rt,
            fwhm_mobility=self.optimization_manager.fwhm_mobility,
        )
        candidates_df = extraction(thread_count=self.config["general"]["thread_count"])

        sns.histplot(candidates_df, x="score", hue="decoy", bins=100)

        if apply_cutoff:
            num_before = len(candidates_df)
            self.reporter.log_string(
                f"Applying score cutoff of {self.optimization_manager.score_cutoff}",
                verbosity="info",
            )
            candidates_df = candidates_df[
                candidates_df["score"] > self.optimization_manager.score_cutoff
            ]
            num_after = len(candidates_df)
            num_removed = num_before - num_after
            self.reporter.log_string(
                f"Removed {num_removed} precursors with score below cutoff",
                verbosity="info",
            )

        config = plexscoring.CandidateConfig()
        config.update(self.config["scoring_config"])
        config.update(
            {
                "top_k_fragments": self.config["search_advanced"]["top_k_fragments"],
                "precursor_mz_tolerance": self.optimization_manager.ms1_error,
                "fragment_mz_tolerance": self.optimization_manager.ms2_error,
                "exclude_shared_ions": self.config["search"]["exclude_shared_ions"],
                "quant_window": self.config["search"]["quant_window"],
                "quant_all": self.config["search"]["quant_all"],
            }
        )

        candidate_scoring = plexscoring.CandidateScoring(
            self.dia_data.jitclass(),
            batch_df,
            batch_fragment_df,
            config=config,
            rt_column=f"rt_{self.optimization_manager.column_type}",
            mobility_column=f"mobility_{self.optimization_manager.column_type}"
            if self.dia_data.has_mobility
            else "mobility_library",
            precursor_mz_column=f"mz_{self.optimization_manager.column_type}"
            if self.dia_data.has_ms1
            else "mz_library",
            fragment_mz_column=f"mz_{self.optimization_manager.column_type}",
        )

        features_df, fragments_df = candidate_scoring(
            candidates_df,
            thread_count=self.config["general"]["thread_count"],
            include_decoy_fragment_features=True,
        )

        return features_df, fragments_df

    def extraction(self):
        self.timing_manager.start("extraction")
        self.optimization_manager.fit(
            {
                "num_candidates": self.config["search"]["target_num_candidates"],
                "column_type": "calibrated",
            }
        )

        self.calibration_manager.predict(
            self.spectral_library._precursor_df, "precursor"
        )
        self.calibration_manager.predict(self.spectral_library._fragment_df, "fragment")

        features_df, fragments_df = self.extract_batch(
            self.spectral_library._precursor_df,
            apply_cutoff=True,
        )

        self.reporter.log_string(
            f"=== FDR correction performed with classifier version {self.optimization_manager.classifier_version} ===",
            verbosity="info",
        )

        precursor_df = self.fdr_correction(
            features_df, fragments_df, self.optimization_manager.classifier_version
        )

        precursor_df = precursor_df[precursor_df["qval"] <= self.config["fdr"]["fdr"]]

        logger.info("Removing fragments below FDR threshold")

        # to be optimized later
        fragments_df["candidate_idx"] = utils.candidate_hash(
            fragments_df["precursor_idx"].values, fragments_df["rank"].values
        )
        precursor_df["candidate_idx"] = utils.candidate_hash(
            precursor_df["precursor_idx"].values, precursor_df["rank"].values
        )

        fragments_df = fragments_df[
            fragments_df["candidate_idx"].isin(precursor_df["candidate_idx"])
        ]

        self.log_precursor_df(precursor_df)

        self.timing_manager.end("extraction")

        return precursor_df, fragments_df

    def log_precursor_df(self, precursor_df):
        total_precursors = len(precursor_df)

        total_precursors_denom = max(
            float(total_precursors), 1e-6
        )  # avoid division by zero

        target_precursors = len(precursor_df[precursor_df["decoy"] == 0])
        target_precursors_percentages = target_precursors / total_precursors_denom * 100
        decoy_precursors = len(precursor_df[precursor_df["decoy"] == 1])
        decoy_precursors_percentages = decoy_precursors / total_precursors_denom * 100

        self.reporter.log_string(
            "============================= Precursor FDR =============================",
            verbosity="progress",
        )
        self.reporter.log_string(
            f"Total precursors accumulated: {total_precursors:,}", verbosity="progress"
        )
        self.reporter.log_string(
            f"Target precursors: {target_precursors:,} ({target_precursors_percentages:.2f}%)",
            verbosity="progress",
        )
        self.reporter.log_string(
            f"Decoy precursors: {decoy_precursors:,} ({decoy_precursors_percentages:.2f}%)",
            verbosity="progress",
        )

        self.reporter.log_string("", verbosity="progress")
        self.reporter.log_string("Precursor Summary:", verbosity="progress")

        for channel in precursor_df["channel"].unique():
            precursor_05fdr = len(
                precursor_df[
                    (precursor_df["qval"] < 0.05)
                    & (precursor_df["decoy"] == 0)
                    & (precursor_df["channel"] == channel)
                ]
            )
            precursor_01fdr = len(
                precursor_df[
                    (precursor_df["qval"] < 0.01)
                    & (precursor_df["decoy"] == 0)
                    & (precursor_df["channel"] == channel)
                ]
            )
            precursor_001fdr = len(
                precursor_df[
                    (precursor_df["qval"] < 0.001)
                    & (precursor_df["decoy"] == 0)
                    & (precursor_df["channel"] == channel)
                ]
            )
            self.reporter.log_string(
                f"Channel {channel:>3}:\t 0.05 FDR: {precursor_05fdr:>5,}; 0.01 FDR: {precursor_01fdr:>5,}; 0.001 FDR: {precursor_001fdr:>5,}",
                verbosity="progress",
            )

        self.reporter.log_string("", verbosity="progress")
        self.reporter.log_string("Protein Summary:", verbosity="progress")

        for channel in precursor_df["channel"].unique():
            proteins_05fdr = precursor_df[
                (precursor_df["qval"] < 0.05)
                & (precursor_df["decoy"] == 0)
                & (precursor_df["channel"] == channel)
            ]["proteins"].nunique()
            proteins_01fdr = precursor_df[
                (precursor_df["qval"] < 0.01)
                & (precursor_df["decoy"] == 0)
                & (precursor_df["channel"] == channel)
            ]["proteins"].nunique()
            proteins_001fdr = precursor_df[
                (precursor_df["qval"] < 0.001)
                & (precursor_df["decoy"] == 0)
                & (precursor_df["channel"] == channel)
            ]["proteins"].nunique()
            self.reporter.log_string(
                f"Channel {channel:>3}:\t 0.05 FDR: {proteins_05fdr:>5,}; 0.01 FDR: {proteins_01fdr:>5,}; 0.001 FDR: {proteins_001fdr:>5,}",
                verbosity="progress",
            )

        self.reporter.log_string(
            "=========================================================================",
            verbosity="progress",
        )

        precursor_01fdr = len(
            precursor_df[(precursor_df["qval"] < 0.01) & (precursor_df["decoy"] == 0)]
        )
        proteins_01fdr = precursor_df[
            (precursor_df["qval"] < 0.01) & (precursor_df["decoy"] == 0)
        ]["proteins"].nunique()

        # if self.neptune is not None:
        #    self.neptune['precursors'].log(precursor_01fdr)
        #    self.neptune['proteins'].log(proteins_01fdr)

    def requantify(self, psm_df):
        self.calibration_manager.predict(
            self.spectral_library.precursor_df_unfiltered, "precursor"
        )
        self.calibration_manager.predict(self.spectral_library._fragment_df, "fragment")

        reference_candidates = plexscoring.candidate_features_to_candidates(psm_df)

        if "multiplexing" not in self.config:
            raise ValueError("no multiplexing config found")
        self.reporter.log_string(
            f"=== Multiplexing {len(reference_candidates):,} precursors ===",
            verbosity="progress",
        )

        original_channels = psm_df["channel"].unique().tolist()
        self.reporter.log_string(
            f"original channels: {original_channels}", verbosity="progress"
        )

        reference_channel = self.config["multiplexing"]["reference_channel"]
        self.reporter.log_string(
            f"reference channel: {reference_channel}", verbosity="progress"
        )

        target_channels = [
            int(c) for c in self.config["multiplexing"]["target_channels"].split(",")
        ]
        self.reporter.log_string(
            f"target channels: {target_channels}", verbosity="progress"
        )

        decoy_channel = self.config["multiplexing"]["decoy_channel"]
        self.reporter.log_string(
            f"decoy channel: {decoy_channel}", verbosity="progress"
        )

        channels = list(
            set(
                original_channels
                + [reference_channel]
                + target_channels
                + [decoy_channel]
            )
        )
        multiplexed_candidates = plexscoring.multiplex_candidates(
            reference_candidates,
            self.spectral_library.precursor_df_unfiltered,
            channels=channels,
        )

        channel_count_lib = self.spectral_library.precursor_df_unfiltered[
            "channel"
        ].value_counts()
        channel_count_multiplexed = multiplexed_candidates["channel"].value_counts()
        ## log channels with less than 100 precursors
        for channel in channels:
            if channel not in channel_count_lib:
                self.reporter.log_string(
                    f"channel {channel} not found in library", verbosity="warning"
                )
            if channel not in channel_count_multiplexed:
                self.reporter.log_string(
                    f"channel {channel} could not be mapped to existing IDs.",
                    verbosity="warning",
                )

        self.reporter.log_string(
            f"=== Requantifying {len(multiplexed_candidates):,} precursors ===",
            verbosity="progress",
        )

        config = plexscoring.CandidateConfig()
        config.score_grouped = True
        config.exclude_shared_ions = True
        config.reference_channel = self.config["multiplexing"]["reference_channel"]

        multiplexed_scoring = plexscoring.CandidateScoring(
            self.dia_data.jitclass(),
            self.spectral_library.precursor_df_unfiltered,
            self.spectral_library.fragment_df,
            config=config,
            precursor_mz_column="mz_calibrated",
            fragment_mz_column="mz_calibrated",
            rt_column="rt_calibrated",
            mobility_column="mobility_calibrated"
            if self.dia_data.has_mobility
            else "mobility_library",
        )

        multiplexed_candidates["rank"] = 0

        multiplexed_features, fragments = multiplexed_scoring(multiplexed_candidates)

        target_channels = [
            int(c) for c in self.config["multiplexing"]["target_channels"].split(",")
        ]
        print("target_channels", target_channels)
        reference_channel = self.config["multiplexing"]["reference_channel"]

        psm_df = self.fdr_manager.fit_predict(
            multiplexed_features,
            decoy_strategy="channel",
            competetive=self.config["multiplexing"]["competetive_scoring"],
            decoy_channel=decoy_channel,
        )

        self.log_precursor_df(psm_df)

        return psm_df

    def requantify_fragments(
        self, psm_df: pd.DataFrame
    ) -> tuple[pd.DataFrame, pd.DataFrame]:
        """Requantify confident precursor identifications for transfer learning.

        Parameters
        ----------

        psm_df: pd.DataFrame
            Dataframe with peptide identifications

        Returns
        -------

        psm_df: pd.DataFrame
            Dataframe with existing peptide identifications but updated frag_start_idx and frag_stop_idx

        frag_df: pd.DataFrame
            Dataframe with fragments in long format
        """

        self.reporter.log_string(
            "=== Transfer learning quantification ===",
            verbosity="progress",
        )

        fragment_types = self.config["transfer_library"]["fragment_types"].split(";")
        max_charge = self.config["transfer_library"]["max_charge"]

        self.reporter.log_string(
            f"creating library for charged fragment types: {fragment_types}",
            verbosity="info",
        )

        candidate_speclib_flat, scored_candidates = _build_candidate_speclib_flat(
            psm_df, fragment_types=fragment_types, max_charge=max_charge
        )

        self.reporter.log_string(
            "Calibrating library",
            verbosity="info",
        )

        # calibrate
        self.calibration_manager.predict(
            candidate_speclib_flat.precursor_df, "precursor"
        )
        self.calibration_manager.predict(candidate_speclib_flat.fragment_df, "fragment")

        self.reporter.log_string(
            f"quantifying {len(scored_candidates):,} precursors with {len(candidate_speclib_flat.fragment_df):,} fragments",
            verbosity="info",
        )

        config = plexscoring.CandidateConfig()
        config.update(
            {
                "top_k_fragments": 1000,  # Use all fragments ever expected, needs to be larger than charged_frag_types(8)*max_sequence_len(100?)
                "precursor_mz_tolerance": self.config["search"]["target_ms1_tolerance"],
                "fragment_mz_tolerance": self.config["search"]["target_ms2_tolerance"],
            }
        )

        scoring = plexscoring.CandidateScoring(
            self.dia_data.jitclass(),
            candidate_speclib_flat.precursor_df,
            candidate_speclib_flat.fragment_df,
            config=config,
            precursor_mz_column="mz_calibrated",
            fragment_mz_column="mz_calibrated",
        )

        # we disregard the precursors, as we want to keep the original scoring from the top12 search
        # this works fine as there is no index pointing from the precursors to the fragments
        # only the fragments arre indexed by precursor_idx and rank
        _, frag_df = scoring(scored_candidates)

        # establish mapping
        # TODO: we are reusing the FragmentCompetition class here which should be refactored
        frag_comp = fragcomp.FragmentCompetition()
        scored_candidates["_candidate_idx"] = utils.candidate_hash(
            scored_candidates["precursor_idx"].values, scored_candidates["rank"].values
        )
        frag_df["_candidate_idx"] = utils.candidate_hash(
            frag_df["precursor_idx"].values, frag_df["rank"].values
        )
        scored_candidates = frag_comp.add_frag_start_stop_idx(
            scored_candidates, frag_df
        )

        return scored_candidates, frag_df


def _build_candidate_speclib_flat(
    psm_df: pd.DataFrame,
    fragment_types: list[str] | None = None,
    max_charge: int = 2,
    optional_columns: list[str] | None = None,
) -> tuple[SpecLibFlat, pd.DataFrame]:
    """Build a candidate spectral library for transfer learning.

    Parameters
    ----------

    psm_df: pd.DataFrame
        Dataframe with peptide identifications

    fragment_types: typing.List[str], optional
        List of fragment types to include in the library, by default ['b','y']

    max_charge: int, optional
        Maximum fragment charge state to consider, by default 2

    optional_columns: typing.List[str], optional
        List of optional columns to include in the library, by default [
            "proba",
            "score",
            "qval",
            "channel",
            "rt_library",
            "mz_library",
            "mobility_library",
            "genes",
            "proteins",
            "decoy",
            "mods",
            "mod_sites",
            "sequence",
            "charge",
            "rt_observed", "mobility_observed", "mz_observed"
        ]

    Returns
    -------
    candidate_speclib_flat: SpecLibFlat
        Candidate spectral library in flat format

    scored_candidates: pd.DataFrame
        Dataframe with scored candidates
    """

    # set default optional columns
    if fragment_types is None:
        fragment_types = ["b", "y"]
    if optional_columns is None:
        optional_columns = [
            "proba",
            "score",
            "qval",
            "channel",
            "rt_library",
            "mz_library",
            "mobility_library",
            "genes",
            "proteins",
            "decoy",
            "mods",
            "mod_sites",
            "sequence",
            "charge",
            "rt_observed",
            "mobility_observed",
            "mz_observed",
        ]

    scored_candidates = plexscoring.candidate_features_to_candidates(
        psm_df, optional_columns=optional_columns
    )

    # create speclib with fragment_types of interest
    candidate_speclib = SpecLibBase()
    candidate_speclib.precursor_df = scored_candidates

    candidate_speclib.charged_frag_types = get_charged_frag_types(
        fragment_types, max_charge
    )

    candidate_speclib.calc_fragment_mz_df()

    candidate_speclib._fragment_intensity_df = candidate_speclib.fragment_mz_df.copy()
    # set all fragment weights to 1 to make sure all are quantified
    candidate_speclib._fragment_intensity_df[candidate_speclib.charged_frag_types] = 1.0

    # create flat speclib
    candidate_speclib_flat = SpecLibFlat()
    candidate_speclib_flat.parse_base_library(candidate_speclib)
    # delete immediately to free memory
    del candidate_speclib

    candidate_speclib_flat.fragment_df.rename(
        columns={"mz": "mz_library"}, inplace=True
    )
    candidate_speclib_flat.fragment_df["cardinality"] = 0
    return candidate_speclib_flat, scored_candidates<|MERGE_RESOLUTION|>--- conflicted
+++ resolved
@@ -373,7 +373,7 @@
             )
         ]
 
-<<<<<<< HEAD
+
         optimization_lock_library_precursor_df = (
             self.randomize_optimization_lock_precursor_idx(
                 optimization_lock_library_precursor_df
@@ -437,19 +437,14 @@
             [
                 np.arange(start, stop)
                 for start, stop in zip(start_indices, stop_indices, strict=True)
-=======
-        optimization_lock_fragment_idxes = np.concatenate(
-            [
-                np.arange(row["flat_frag_start_idx"], row["flat_frag_stop_idx"])
-                for i, row in optimization_lock_library_precursor_df.iterrows()
->>>>>>> c26e4099
+
             ]
         )
 
         # Extract the fragments for the optimization lock and reset the indices to a consecutive range of positive integers. This simplifies future access based on position
         optimization_lock_library_fragment_df = self.spectral_library._fragment_df.iloc[
             optimization_lock_fragment_idxes
-<<<<<<< HEAD
+
         ]
 
         return optimization_lock_library_fragment_df
@@ -462,10 +457,7 @@
         optimization_lock_library_fragment_df = (
             optimization_lock_library_fragment_df.reset_index(drop=True)
         )
-=======
-        ].reset_index(drop=True)
-
->>>>>>> c26e4099
+
         # Change the fragment indices in the precursor_df to match the fragment indices in the optimization lock fragment_df instead of the full spectral library.
         num_frags = (
             optimization_lock_library_precursor_df["flat_frag_stop_idx"]
@@ -483,11 +475,8 @@
         return (
             optimization_lock_library_precursor_df,
             optimization_lock_library_fragment_df,
-<<<<<<< HEAD
-=======
             precursor_df,
             fragments_df,
->>>>>>> c26e4099
         )
 
     def get_ordered_optimizers(self):
@@ -744,13 +733,8 @@
                     break
 
                 features_df, fragments_df = self.extract_batch(
-<<<<<<< HEAD
                     self.reduced_optimization_lock_library_precursor_df,
                     self.reduced_optimization_lock_library_fragment_df,
-=======
-                    self.optimization_lock_library_precursor_df,
-                    self.optimization_lock_library_fragment_df,
->>>>>>> c26e4099
                 )
 
                 self.reporter.log_string(
