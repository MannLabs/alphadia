--- conflicted
+++ resolved
@@ -124,11 +124,7 @@
                 f"Creating DIA data NG object took: {time.time() - time_start}"
             )  # TODO: debug?
 
-<<<<<<< HEAD
-            self.dia_data.has_ms1 = False  # TODO: disable MS1 for now in NG
-=======
             self.dia_data.has_ms1 = False  # TODO: re-enable MS1 for NG once supported
->>>>>>> b6f22f67
         else:
             self._dia_data_ng = None
 
