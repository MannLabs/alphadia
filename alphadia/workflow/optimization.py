--- conflicted
+++ resolved
@@ -242,16 +242,17 @@
                 >= self.workflow.config["calibration"]["min_steps"]
             )
 
+            feature_history = self.history_df[self.feature_name]
             feature_substantially_decreased = (
-                self.history_df[self.feature_name].iloc[-1]
-                < self.maximal_decrease * self.history_df[self.feature_name].iloc[-2]
-                and self.history_df[self.feature_name].iloc[-1]
-                < self.maximal_decrease * self.history_df[self.feature_name].iloc[-3]
-            )
-
+                feature_history.iloc[-1]
+                < self.maximal_decrease * feature_history.iloc[-2]
+                and feature_history.iloc[-1]
+                < self.maximal_decrease * feature_history.iloc[-3]
+            )
+
+            parameter_history = self.history_df["parameter"]
             parameter_not_substantially_changed = (
-                self.history_df["parameter"].iloc[-1]
-                / self.history_df["parameter"].iloc[-2]
+                parameter_history.iloc[-1] / parameter_history.iloc[-2]
                 > self.minimum_proportion_of_maximum
             )
 
@@ -264,13 +265,14 @@
                 self.num_prev_optimizations
                 >= self.workflow.config["calibration"]["min_steps"]
             )
+
+            feature_history = self.history_df[self.feature_name]
+
             return (
                 min_steps_reached
                 and len(self.history_df) > 2
-                and self.history_df[self.feature_name].iloc[-1]
-                < 1.1 * self.history_df[self.feature_name].iloc[-2]
-                and self.history_df[self.feature_name].iloc[-1]
-                < 1.1 * self.history_df[self.feature_name].iloc[-3]
+                and feature_history.iloc[-1] < 1.1 * feature_history.iloc[-2]
+                and feature_history.iloc[-1] < 1.1 * feature_history.iloc[-3]
             )
 
     def _find_index_of_optimum(self):
@@ -492,53 +494,6 @@
     ):
         return len(precursors_df) / self.workflow.optlock.total_elution_groups
 
-<<<<<<< HEAD
-=======
-    def _check_convergence(self):
-        """Optimization should stop if continued narrowing of the parameter is not improving the feature value.
-        This function checks if the previous rounds of optimization have led to a meaningful improvement in the feature value.
-        If so, it continues optimization and appends the proposed new parameter to the list of parameters. If not, it stops optimization and sets the optimal parameter attribute.
-
-        Notes
-        -----
-            Because the check for an increase in feature value requires two previous rounds, the function will also initialize for another round of optimization if there have been fewer than 3 rounds.
-
-
-        """
-        if len(self.history_df) < 3:
-            return False
-
-        min_steps_reached = (
-            self.num_prev_optimizations
-            >= self.workflow.config["calibration"]["min_steps"]
-        )
-
-        feature_history = self.history_df[self.feature_name]
-        feature_substantially_decreased = (
-            feature_history.iloc[-1] < self.maximal_decrease * feature_history.iloc[-2]
-            and feature_history.iloc[-1]
-            < self.maximal_decrease * feature_history.iloc[-3]
-        )
-
-        parameter_history = self.history_df["parameter"]
-        parameter_not_substantially_changed = (
-            parameter_history.iloc[-1] / parameter_history.iloc[-2]
-            > self.minimum_proportion_of_maximum
-        )
-
-        return min_steps_reached and (
-            feature_substantially_decreased or parameter_not_substantially_changed
-        )
-
-    def _find_index_of_optimum(self):
-        rows_within_thresh_of_max = self.history_df.loc[
-            self.history_df[self.feature_name]
-            > self.history_df[self.feature_name].max() * 0.9
-        ]
-        index_of_optimum = rows_within_thresh_of_max["parameter"].idxmin()
-        return index_of_optimum
-
->>>>>>> 3443eefd
 
 class AutomaticMS2Optimizer(AutomaticOptimizer):
     def __init__(
