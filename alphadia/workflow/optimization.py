--- conflicted
+++ resolved
@@ -91,10 +91,9 @@
         self.update_factor = workflow.config["optimization"][self.parameter_name][
             "automatic_update_factor"
         ]
-<<<<<<< HEAD
-        self.update_interval = workflow.config["optimization"][self.parameter_name][
-            "automatic_update_interval"
-        ]
+        self.update_percentile_range = workflow.config["optimization"][
+            self.parameter_name
+        ]["automatic_update_percentile_range"]
         self.favour_narrower_parameter = workflow.config["optimization"][
             self.parameter_name
         ]["favour_narrower_parameter"]
@@ -106,11 +105,6 @@
             self.minimum_proportion_of_maximum = workflow.config["optimization"][
                 self.parameter_name
             ]["minimum_proportion_of_maximum"]
-=======
-        self.update_percentile_range = workflow.config["optimization"][
-            self.parameter_name
-        ]["automatic_update_percentile_range"]
->>>>>>> f23e57a2
 
     def step(
         self,
