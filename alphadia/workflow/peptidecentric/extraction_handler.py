import time
from abc import ABC, abstractmethod

import pandas as pd
import seaborn as sns
from alphabase.spectral_library.flat import SpecLibFlat

# TODO: these imports could be conditional: HybridCandidateConfig, HybridCandidateSelection, CandidateConfig, CandidateScoring
from alphadia.peakgroup.config_df import HybridCandidateConfig
from alphadia.peakgroup.search import HybridCandidateSelection
from alphadia.plexscoring.config import CandidateConfig
from alphadia.plexscoring.plexscoring import CandidateScoring
from alphadia.workflow.managers.fdr_manager import FDRManager

try:
    from alphadia_ng import (
        PeakGroupQuantification,
        PeakGroupScoring,
        PeakGroupSelection,
        QuantificationParameters,
        ScoringParameters,
        SelectionParameters,
    )

    from alphadia.workflow.peptidecentric.ng.ng_mapper import (
        candidates_to_ng,
        parse_candidates,
        parse_quantification,
        speclib_to_ng,
        to_features_df,
    )

    HAS_ALPHADIA_NG = True
except ImportError:
    HAS_ALPHADIA_NG = False

from alphadia.raw_data import DiaData
from alphadia.reporting.reporting import Pipeline
from alphadia.workflow.config import Config
from alphadia.workflow.managers.optimization_manager import OptimizationManager
from alphadia.workflow.peptidecentric.column_name_handler import ColumnNameHandler


class ExtractionHandler(ABC):
    """Base class for managing precursor and fragment extraction operations."""

    def __init__(
        self,
        config: Config,
        optimization_manager: OptimizationManager,
        reporter: Pipeline,
        column_name_handler: ColumnNameHandler,
    ):
        """
        Parameters
        ----------
        config : Config
            Workflow configuration
        optimization_manager : OptimizationManager
            Optimization manager with current parameters
        reporter : Pipeline
            Reporter for logging
        column_name_handler : ColumnNameHandler
            Column name handler for data access
        """
        self._config: Config = config
        self._optimization_manager: OptimizationManager = optimization_manager
        self._reporter: Pipeline = reporter

        self._column_name_handler: ColumnNameHandler = column_name_handler

    @staticmethod
    def create_handler(
        config: Config,
        optimization_manager: OptimizationManager,
        reporter: Pipeline,
        column_name_handler: ColumnNameHandler,
    ) -> "ExtractionHandler":
        """Create an extraction handler based on configuration.

        Parameters
        ----------
        config : Config
            AlphaDIA configuration
        optimization_manager : OptimizationManager
            Optimization manager with current parameters
        reporter : Pipeline
            Reporter for logging
        column_name_handler : ColumnNameHandler
            Column name handler for data access

        Returns
        -------
        ExtractionHandler
            Configured extraction handler

        Raises
        ------
        ValueError
            If extraction_backend is not supported
        """
        backend = config["search"]["extraction_backend"].lower()

        reporter.log_string(f"Using {backend} extraction backend", verbosity="info")
        if backend == "classic":
            return ClassicExtractionHandler(
                config, optimization_manager, reporter, column_name_handler
            )
        elif backend == "ng":
            return NgExtractionHandler(
                config, optimization_manager, reporter, column_name_handler
            )
        # add implementations for other backends here
        else:
            raise ValueError(
                f"Invalid extraction backend '{backend}'. "
                "Supported backends are: 'classic', 'ng'"
            )

    def extract_batch(
        self,
        dia_data: DiaData,
        spectral_library: SpecLibFlat,
        apply_cutoff: bool = False,
    ) -> tuple[pd.DataFrame, pd.DataFrame]:
        """Extract precursors and fragments from DIA data.

        Parameters
        ----------
        dia_data : DiaData
            DIA data to extract from
        spectral_library : SpecLibFlat
            Spectral library containing precursors and fragments
        apply_cutoff : bool
            Whether to apply score cutoff filtering

        Returns
        -------
        tuple[pd.DataFrame, pd.DataFrame]
            Features dataframe and fragments dataframe
        """
        self._reporter.log_string(
            f"Extracting batch of {len(spectral_library.precursor_df)} precursors",
            verbosity="progress",
        )
        time_start = time.time()  # TODO: could use TimingManager here
        candidates_df = self._select_candidates(dia_data, spectral_library)
        self._reporter.log_string(
            f"Selection took: {time.time() - time_start}"
        )  # TODO: debug?

        sns.histplot(candidates_df, x="score", hue="decoy", bins=100)

        if apply_cutoff:
            candidates_df = self._apply_score_cutoff(candidates_df)

        time_start = time.time()
        features_df, fragments_df = self._score_candidates(
            candidates_df, dia_data, spectral_library
        )
        self._reporter.log_string(
            f"Scoring took: {time.time() - time_start}"
        )  # TODO: debug?

        is_ng = fragments_df is None  # TODO: hack!
        return features_df, candidates_df if is_ng else fragments_df

    def _apply_score_cutoff(self, candidates_df: pd.DataFrame) -> pd.DataFrame:
        """Apply score cutoff (taken from optimization_manager) to candidates dataframe.

        Parameters
        ----------
        candidates_df : pd.DataFrame
            DataFrame containing candidate matches

        Returns
        -------
        pd.DataFrame
            Filtered DataFrame with only candidates above score cutoff
        """
        # This is filter 1
        num_before = len(candidates_df)
        candidates_df = candidates_df[
            candidates_df["score"] > self._optimization_manager.score_cutoff
        ]
        num_after = len(candidates_df)
        num_removed = num_before - num_after
        self._reporter.log_string(
            f"Removed {num_removed} precursors with score below cutoff {self._optimization_manager.score_cutoff}",
        )
        return candidates_df

    @abstractmethod
    def _select_candidates(
        self, dia_data: DiaData, spectral_library: SpecLibFlat
    ) -> pd.DataFrame:
        """Select candidates from DIA data based on spectral library.

        Parameters
        ----------
        dia_data : DiaData
            DIA data to extract from
        spectral_library : SpecLibFlat
            Spectral library containing precursors and fragments

        Returns
        -------
        pd.DataFrame
            DataFrame with selected candidates
        """

    @abstractmethod
    def _score_candidates(
        self,
        candidates_df: pd.DataFrame,
        dia_data: DiaData,
        spectral_library: SpecLibFlat,
    ) -> tuple[pd.DataFrame, pd.DataFrame]:
        """Score candidates.

        Parameters
        ----------
        candidates_df : pd.DataFrame
            DataFrame with selected candidates
        dia_data : DiaData
            DIA data to extract from
        spectral_library : SpecLibFlat
            Spectral library containing precursors and fragments
        Returns
        -------
        tuple[pd.DataFrame, pd.DataFrame]
            Features dataframe and fragments dataframe
        """

    def quantify_ng(  # noqa: B027
        self,
        candidates_df: pd.DataFrame,
        features_df: pd.DataFrame,
        dia_data: DiaData,
        spectral_library: SpecLibFlat,
        fdr_manager: FDRManager,
        classifier_version: int,
    ) -> tuple[pd.DataFrame, pd.DataFrame]:
        """Quantify candidates.

        Parameters
        ----------
        candidates_df : pd.DataFrame
            DataFrame with selected candidates
        features_df : pd.DataFrame
            DataFrame with features
        dia_data : DiaData
            DIA data to extract from
        spectral_library : SpecLibFlat
            Spectral library containing precursors and fragments
        Returns
        -------
        tuple[pd.DataFrame, pd.DataFrame]
            Features dataframe and fragments dataframe
        """

<<<<<<< HEAD
=======
    def _log_parameters(self) -> None:
        """Log current extraction parameters."""
        for log_line in [
            "=== Search parameters used ===",
            f"{'rt_error':<15}: {self._optimization_manager.rt_error}",
            f"{'mobility_error':<15}: {self._optimization_manager.mobility_error}",
            f"{'num_candidates':<15}: { self._optimization_manager.num_candidates}",
            f"{'ms1_error':<15}: {self._optimization_manager.ms1_error}",
            f"{'ms2_error':<15}: {self._optimization_manager.ms2_error}",
            f"{'fwhm_rt':<15}: {self._optimization_manager.fwhm_rt}",
            f"{'quant_window':<15}: {self._config['search']['quant_window']}",
            "==============================================",
        ]:
            self._reporter.log_string(log_line, verbosity="info")

>>>>>>> b6f22f67

class ClassicExtractionHandler(ExtractionHandler):
    """Extraction handler using HybridCandidateSelection."""

    def __init__(
        self,
        config: Config,
        optimization_manager: OptimizationManager,
        reporter: Pipeline,
        column_name_handler: ColumnNameHandler,
    ):
        super().__init__(config, optimization_manager, reporter, column_name_handler)

        # Initialize selection configuration
        self._selection_config = HybridCandidateConfig()
        self._selection_config.update(
            {
                **config["selection_config"],
                "top_k_fragments": config["search"]["top_k_fragments"],
                "exclude_shared_ions": config["search"]["exclude_shared_ions"],
                "min_size_rt": config["search"]["quant_window"],
            }
        )

        self._scoring_config = CandidateConfig()
        self._scoring_config.update(
            {
                **config["scoring_config"],
                "top_k_fragments": config["search"]["top_k_fragments"],
                "exclude_shared_ions": config["search"]["exclude_shared_ions"],
                "quant_window": config["search"]["quant_window"],
                "quant_all": config["search"]["quant_all"],
                "experimental_xic": config["search"]["experimental_xic"],
            }
        )

    def _select_candidates(
        self, dia_data: DiaData, spectral_library: SpecLibFlat
    ) -> pd.DataFrame:
        """Select candidates from DIA data using HybridCandidateSelection.

        See superclass documentation for interface details.
        """

        self._log_parameters()

        self._selection_config.update(
            {
                "rt_tolerance": self._optimization_manager.rt_error,
                "mobility_tolerance": self._optimization_manager.mobility_error,
                "candidate_count": self._optimization_manager.num_candidates,
                "precursor_mz_tolerance": self._optimization_manager.ms1_error,
                "fragment_mz_tolerance": self._optimization_manager.ms2_error,
            }
        )
<<<<<<< HEAD
        for log_line in [
            "=== Search parameters used ===",
            f"{'rt_tolerance':<15}: {self._selection_config.rt_tolerance}",
            f"{'mobility_tolerance':<15}: {self._selection_config.mobility_tolerance}",
            f"{'candidate_count':<15}: {self._selection_config.candidate_count}",
            f"{'precursor_mz_tolerance':<15}: {self._selection_config.precursor_mz_tolerance}",
            f"{'fragment_mz_tolerance':<15}: {self._selection_config.fragment_mz_tolerance}",
            "==============================================",
        ]:
            self._reporter.log_string(log_line, verbosity="info")
=======
>>>>>>> b6f22f67

        extraction = HybridCandidateSelection(
            dia_data,
            spectral_library.precursor_df,
            spectral_library.fragment_df,
            self._selection_config,
            rt_column=self._column_name_handler.get_rt_column(),
            mobility_column=self._column_name_handler.get_mobility_column(),
            precursor_mz_column=self._column_name_handler.get_precursor_mz_column(),
            fragment_mz_column=self._column_name_handler.get_fragment_mz_column(),
            fwhm_rt=self._optimization_manager.fwhm_rt,
            fwhm_mobility=self._optimization_manager.fwhm_mobility,
        )
        candidates_df = extraction(thread_count=self._config["general"]["thread_count"])

        return candidates_df

    def _score_candidates(
        self,
        candidates_df: pd.DataFrame,
        dia_data: DiaData,
        spectral_library: SpecLibFlat,
    ) -> tuple[pd.DataFrame, pd.DataFrame]:
        """Score candidates using CandidateScoring.

        See superclass documentation for interface details.
        """
        self._scoring_config.update(
            {
                "precursor_mz_tolerance": self._optimization_manager.ms1_error,
                "fragment_mz_tolerance": self._optimization_manager.ms2_error,
            }
        )
        candidate_scoring = CandidateScoring(
            dia_data=dia_data,
            precursors_flat=spectral_library.precursor_df,
            fragments_flat=spectral_library.fragment_df,
            config=self._scoring_config,
            rt_column=self._column_name_handler.get_rt_column(),
            mobility_column=self._column_name_handler.get_mobility_column(),
            precursor_mz_column=self._column_name_handler.get_precursor_mz_column(),
            fragment_mz_column=self._column_name_handler.get_fragment_mz_column(),
        )
        features_df, fragments_df = candidate_scoring(
            candidates_df,
            thread_count=self._config["general"]["thread_count"],
            include_decoy_fragment_features=True,
        )

        return features_df, fragments_df


class NgExtractionHandler(ClassicExtractionHandler):
    """Extraction handler using AlphaNG backend for candidate selection and scoring."""

    def __init__(
        self,
        *args,
        **kwargs,
    ):
        super().__init__(*args, **kwargs)
        if not HAS_ALPHADIA_NG:
            raise ImportError(
                "AlphaDIA NG backend is not installed. "
                "Please install 'alphadia-ng' to use this extraction handler."
            )

        self.cycle_len = (
            None  # TODO: only temporarily needed for forth-and-back conversion
        )

    def _select_candidates(
        self,
        dia_data: tuple[DiaData, "DiaDataNG"],  # noqa: F821
        spectral_library: SpecLibFlat,
    ) -> pd.DataFrame:
        """Select candidates using NG backend.

        See superclass documentation for interface details.
        """
        # TODO this is a hack that needs to go once we don't need the "classic" dia_data object anymore
        dia_data_: DiaData = dia_data[0]
        dia_data_ng: DiaDataNG = dia_data[1]  # noqa: F821

<<<<<<< HEAD
=======
        self._log_parameters()

>>>>>>> b6f22f67
        if self.cycle_len is None:
            # TODO: lazy init is a hack
            self.cycle_len = dia_data_.cycle.shape[
                1
            ]  # ms_data.spectrum_df['cycle_idx'].max() + 1

        # TODO needs to be stored
        speclib_ng = speclib_to_ng(
            spectral_library,
            rt_column=self._column_name_handler.get_rt_column(),
            mobility_column=self._column_name_handler.get_mobility_column(),
            precursor_mz_column=self._column_name_handler.get_precursor_mz_column(),
            fragment_mz_column=self._column_name_handler.get_fragment_mz_column(),
        )

        scoring_params = SelectionParameters()
        scoring_params.update(
            {
                "fwhm_rt": self._optimization_manager.fwhm_rt,
                # 'kernel_size': 20,  # 15?
                "peak_length": self._config["search"]["quant_window"],
                "mass_tolerance": self._optimization_manager.ms2_error,
                "rt_tolerance": self._optimization_manager.rt_error,
                "candidate_count": self._optimization_manager.num_candidates,
            }
        )

        self._reporter.log_string(
            f"Using parameters: fwhm_rt={scoring_params.fwhm_rt}, "
            f"kernel_size={scoring_params.kernel_size}, "
            f"peak_length={scoring_params.peak_length}, "
            f"mass_tolerance={scoring_params.mass_tolerance}, "
            f"rt_tolerance={scoring_params.rt_tolerance}"
        )

        candidates = PeakGroupSelection(scoring_params).search(dia_data_ng, speclib_ng)

        return parse_candidates(candidates, spectral_library, self.cycle_len)

    def _score_candidates(
        self,
        candidates_df: pd.DataFrame,
        dia_data: tuple[DiaData, "DiaDataNG"],  # noqa: F821
        spectral_library: SpecLibFlat,
    ) -> tuple[pd.DataFrame, pd.DataFrame]:
        # return super()._score_candidates(candidates_df, dia_data[0], spectral_library)

        # TODO this is a hack that needs to go once we don't need the "classic" dia_data object anymore
        dia_data_ng: DiaDataNG = dia_data[1]  # noqa: F821

        # TODO needs to be stored
        speclib_ng = speclib_to_ng(
            spectral_library,
            rt_column=self._column_name_handler.get_rt_column(),
            mobility_column=self._column_name_handler.get_mobility_column(),
            precursor_mz_column=self._column_name_handler.get_precursor_mz_column(),
            fragment_mz_column=self._column_name_handler.get_fragment_mz_column(),
        )

        candidates = candidates_to_ng(candidates_df, self.cycle_len)

        scoring_params = ScoringParameters()
        scoring_params.update(
            {
<<<<<<< HEAD
                "top_k_fragments": 99,
                "mass_tolerance": 7.0,
=======
                "top_k_fragments": 99,  # TODO: hardcoded value
                "mass_tolerance": 7.0,  # TODO: hardcoded value
>>>>>>> b6f22f67
            }
        )

        candidate_features = PeakGroupScoring(scoring_params).score(
            dia_data_ng, speclib_ng, candidates
        )

        features_df = to_features_df(candidate_features, spectral_library)

<<<<<<< HEAD
        # features_df["elution_group_idx"] = 1 # search_parameter_optimization -> _optlock.update_with_extraction
        # features_df["decoy"] = 0 # search_parameter_optimization -> fdr_manager.fit_predict
        # features_df["mz_observed"] = 1 # perform_fdr -> fragment_competition
        # features_df["rt_observed"] = 1 # perform_fdr -> fragment_competition
        # features_df["channel"] = 0 # perform_fdr -> keep_best
        # features_df["proteins"] = 1000 # log_precursor_df

=======
>>>>>>> b6f22f67
        return features_df, None

    def quantify_ng(
        self,
        candidates_df: pd.DataFrame,
        features_df: pd.DataFrame,
        dia_data: "DiaDataNG",  # noqa: F821
        spectral_library: SpecLibFlat,
        fdr_manager: FDRManager,
        classifier_version: int,
    ) -> tuple[pd.DataFrame, pd.DataFrame]:
        # TODO needs to be stored
        speclib_ng = speclib_to_ng(
            spectral_library,
            rt_column=self._column_name_handler.get_rt_column(),
            mobility_column=self._column_name_handler.get_mobility_column(),
            precursor_mz_column=self._column_name_handler.get_precursor_mz_column(),
            fragment_mz_column=self._column_name_handler.get_fragment_mz_column(),
        )

        # TODO: why not use candidate_hash here?
        features_df["precursor_idx_rank"] = (
            features_df["precursor_idx"].astype(str)
            + "_"
            + features_df["rank"].astype(str)
        )
        candidates_df["precursor_idx_rank"] = (
            candidates_df["precursor_idx"].astype(str)
            + "_"
            + candidates_df["rank"].astype(str)
        )
        # TODO: think about how to making filtering nice XXX

        # apply FDR to PSMs
        precursor_fdr_df = fdr_manager.fit_predict(
            features_df,
            decoy_strategy="precursor",  # TODO support channel_wise
<<<<<<< HEAD
            competetive=False,  # self._config["fdr"]["competetive_scoring"],
=======
            competetive=self._config["fdr"]["competetive_scoring"],
>>>>>>> b6f22f67
            df_fragments=None,  # TODO: support fragments_df,
            version=classifier_version,
        )
        precursor_fdr_df = precursor_fdr_df[
            precursor_fdr_df["qval"] <= self._config["fdr"]["fdr"]
        ]

        # filter2: candidates by precursors
        candidates_filtered = candidates_df[
            candidates_df["precursor_idx_rank"].isin(
                precursor_fdr_df["precursor_idx_rank"]
            )
        ].copy()
<<<<<<< HEAD
=======
        del candidates_filtered["precursor_idx_rank"]
>>>>>>> b6f22f67

        candidates_collection = candidates_to_ng(candidates_filtered, self.cycle_len)

        # run quantification
        quant_params = QuantificationParameters()

        peak_group_quantification = PeakGroupQuantification(quant_params)
        quantified_lib = peak_group_quantification.quantify(
            dia_data, speclib_ng, candidates_collection
        )
        precursor_df, fragments_df = parse_quantification(
            quantified_lib, precursor_fdr_df
        )

        # merge in missing columns
        precursor_df = CandidateScoring.merge_candidate_data(
            precursor_df, candidates_df
        )

        precursor_df = CandidateScoring.merge_precursor_data(
            precursor_df,
            spectral_library.precursor_df,
            rt_column=self._column_name_handler.get_rt_column(),
            mobility_column=self._column_name_handler.get_mobility_column(),
            precursor_mz_column=self._column_name_handler.get_precursor_mz_column(),
        )

        return precursor_df, fragments_df<|MERGE_RESOLUTION|>--- conflicted
+++ resolved
@@ -259,8 +259,6 @@
             Features dataframe and fragments dataframe
         """
 
-<<<<<<< HEAD
-=======
     def _log_parameters(self) -> None:
         """Log current extraction parameters."""
         for log_line in [
@@ -276,7 +274,6 @@
         ]:
             self._reporter.log_string(log_line, verbosity="info")
 
->>>>>>> b6f22f67
 
 class ClassicExtractionHandler(ExtractionHandler):
     """Extraction handler using HybridCandidateSelection."""
@@ -332,19 +329,6 @@
                 "fragment_mz_tolerance": self._optimization_manager.ms2_error,
             }
         )
-<<<<<<< HEAD
-        for log_line in [
-            "=== Search parameters used ===",
-            f"{'rt_tolerance':<15}: {self._selection_config.rt_tolerance}",
-            f"{'mobility_tolerance':<15}: {self._selection_config.mobility_tolerance}",
-            f"{'candidate_count':<15}: {self._selection_config.candidate_count}",
-            f"{'precursor_mz_tolerance':<15}: {self._selection_config.precursor_mz_tolerance}",
-            f"{'fragment_mz_tolerance':<15}: {self._selection_config.fragment_mz_tolerance}",
-            "==============================================",
-        ]:
-            self._reporter.log_string(log_line, verbosity="info")
-=======
->>>>>>> b6f22f67
 
         extraction = HybridCandidateSelection(
             dia_data,
@@ -429,11 +413,8 @@
         dia_data_: DiaData = dia_data[0]
         dia_data_ng: DiaDataNG = dia_data[1]  # noqa: F821
 
-<<<<<<< HEAD
-=======
         self._log_parameters()
 
->>>>>>> b6f22f67
         if self.cycle_len is None:
             # TODO: lazy init is a hack
             self.cycle_len = dia_data_.cycle.shape[
@@ -498,13 +479,8 @@
         scoring_params = ScoringParameters()
         scoring_params.update(
             {
-<<<<<<< HEAD
-                "top_k_fragments": 99,
-                "mass_tolerance": 7.0,
-=======
                 "top_k_fragments": 99,  # TODO: hardcoded value
                 "mass_tolerance": 7.0,  # TODO: hardcoded value
->>>>>>> b6f22f67
             }
         )
 
@@ -514,16 +490,6 @@
 
         features_df = to_features_df(candidate_features, spectral_library)
 
-<<<<<<< HEAD
-        # features_df["elution_group_idx"] = 1 # search_parameter_optimization -> _optlock.update_with_extraction
-        # features_df["decoy"] = 0 # search_parameter_optimization -> fdr_manager.fit_predict
-        # features_df["mz_observed"] = 1 # perform_fdr -> fragment_competition
-        # features_df["rt_observed"] = 1 # perform_fdr -> fragment_competition
-        # features_df["channel"] = 0 # perform_fdr -> keep_best
-        # features_df["proteins"] = 1000 # log_precursor_df
-
-=======
->>>>>>> b6f22f67
         return features_df, None
 
     def quantify_ng(
@@ -561,11 +527,7 @@
         precursor_fdr_df = fdr_manager.fit_predict(
             features_df,
             decoy_strategy="precursor",  # TODO support channel_wise
-<<<<<<< HEAD
-            competetive=False,  # self._config["fdr"]["competetive_scoring"],
-=======
             competetive=self._config["fdr"]["competetive_scoring"],
->>>>>>> b6f22f67
             df_fragments=None,  # TODO: support fragments_df,
             version=classifier_version,
         )
@@ -579,10 +541,7 @@
                 precursor_fdr_df["precursor_idx_rank"]
             )
         ].copy()
-<<<<<<< HEAD
-=======
         del candidates_filtered["precursor_idx_rank"]
->>>>>>> b6f22f67
 
         candidates_collection = candidates_to_ng(candidates_filtered, self.cycle_len)
 
