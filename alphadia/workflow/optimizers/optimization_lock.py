--- conflicted
+++ resolved
@@ -33,17 +33,11 @@
         self._batch_size = config["calibration"]["batch_size"]
 
         self.batch_idx = 0
-<<<<<<< HEAD
-        # TODO fixed_start_idx needs to be reverted once NG handles FDR in a compatible way
-        self._set_batch_plan(
-            fixed_start_idx=config["search"]["extraction_backend"] == "ng"
-=======
         self.batch_plan = self._get_batch_plan(
             len(self._elution_group_order),
             self._batch_size,
             # TODO fixed_start_idx needs to be reverted once NG handles FDR in a compatible way
             fixed_start_idx=config.get("search", {}).get("extraction_backend") == "ng",
->>>>>>> 24e9c016
         )
 
         eg_idxes = self._elution_group_order[self.start_idx : self.stop_idx]
@@ -83,19 +77,6 @@
 
         The batch plan is a list of tuples, where each tuple contains the start and stop index of the elution groups to use for each step in the optimization lock.
 
-<<<<<<< HEAD
-    def _set_batch_plan(self, *, fixed_start_idx: bool = False) -> None:
-        """Gets an exponential batch plan based on the batch_size value in the config.
-        The batch plan is a list of tuples, where each tuple contains the start and stop index of the elution groups to use for each step in the optimization lock.
-
-        Parameters
-        ----------
-        fixed_start_idx: bool
-            If True, the start index of each batch is fixed to 0, otherwise the start index is the stop index of the previous batch.
-
-        """
-        n_eg = len(self._elution_group_order)
-=======
         Parameters
         ----------
         num_items: int
@@ -110,7 +91,6 @@
         list[tuple[int,int]]
             The batch plan as a list of tuples, where each tuple contains the start and stop index
         """
->>>>>>> 24e9c016
 
         plan = []
 
