--- conflicted
+++ resolved
@@ -64,67 +64,6 @@
         + (charge << 48)
         + (loss_type << 56)
     )
-
-
-<<<<<<< HEAD
-@nb.njit
-def extended_ion_hash(precursor_idx, rank, number, type, charge):  # TODO: unused?
-    # create a 64 bit hash from the precursor_idx, number and type
-    # the precursor_idx is the lower 32 bits
-    # the number is the next 8 bits
-    # the type is the next 8 bits
-    # the last 8 bits are used to distinguish between different charges of the same precursor
-    # this is necessary because I forgot to save the charge in the frag.tsv file :D
-    return precursor_idx + (rank << 32) + (number << 40) + (type << 48) + (charge << 56)
-
-
-def normal(x, mu, sigma):  # TODO: unused?
-    """ """
-    return 1 / (sigma * np.sqrt(2 * np.pi)) * np.exp(-np.power((x - mu) / sigma, 2) / 2)
-
-
-def plt_limits(mobility_limits, dia_cycle_limits):  # TODO: unused?
-    mobility_len = mobility_limits[1] - mobility_limits[0]
-    dia_cycle_len = dia_cycle_limits[1] - dia_cycle_limits[0]
-
-    rect = patches.Rectangle(
-        (dia_cycle_limits[0], mobility_limits[0]),
-        dia_cycle_len,
-        mobility_len,
-        linewidth=1,
-        edgecolor="r",
-        facecolor="none",
-    )
-
-    return rect
-=======
-def recursive_update(
-    full_dict: dict, update_dict: dict
-):  # TODO merge with Config._update
-    """recursively update a dict with a second dict. The dict is updated inplace.
-
-    Parameters
-    ----------
-    full_dict : dict
-        dict to be updated, is updated inplace.
-
-    update_dict : dict
-        dict with new values
-
-    Returns
-    -------
-    None
-
-    """
-    for key, value in update_dict.items():
-        if key in full_dict:
-            if isinstance(value, dict):
-                recursive_update(full_dict[key], update_dict[key])
-            else:
-                full_dict[key] = value
-        else:
-            full_dict[key] = value
->>>>>>> a245b178
 
 
 @nb.njit()
