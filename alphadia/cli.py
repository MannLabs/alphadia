#!python
"""CLI for alphaDIA.

Ideally the CLI module should have as little logic as possible so that the search behaves the same from the CLI or a jupyter notebook.
"""
# ruff: noqa: E402 # Module level import not at top of file

import argparse
import json
import logging
import os
import re
<<<<<<< HEAD
=======
import sys
from pathlib import Path
>>>>>>> a245b178

import yaml

from alphadia import __version__  # noqa: E402
from alphadia.constants.keys import ConfigKeys

logging.getLogger("matplotlib.font_manager").setLevel(logging.ERROR)
import matplotlib  # noqa: E402

logger = logging.getLogger()

EXIT_CODE_USER_ERROR = 1
EXIT_CODE_WRONG_CLI_PARAM = 126
EXIT_CODE_UNKNOWN_ERROR = 127

epilog = "Parameters passed via CLI will overwrite parameters from config file (except for  '--file': will be merged)."

parser = argparse.ArgumentParser(
    description="Search DIA experiments with alphaDIA", epilog=epilog
)
parser.add_argument(
    "--version",
    "-v",
    action="store_true",
    help="Print version and exit",
)
parser.add_argument(
    "--check",
    action="store_true",
    help="Check if package can be imported",
)
parser.add_argument(
    "--output",
    "--output-directory",
    "-o",
    type=str,
    help="Output directory.",
    nargs="?",
    default=None,
)
parser.add_argument(
    "--file",
    "--raw-path",
    "-f",
    type=str,
    help="Path to raw data input file. Can be passed multiple times.",
    action="append",
    default=[],
)
parser.add_argument(
    "--directory",
    "-d",
    type=str,
    help="Directory containing raw data input files.",
    action="append",
    default=[],
)
parser.add_argument(
    "--regex",
    "-r",
    type=str,
    help="Regex to match raw files in 'directory'.",
    nargs="?",
    default=".*",
)
parser.add_argument(
    "--library",
    "--library-path",
    "-l",
    type=str,
    help="Path to spectral library file.",
    nargs="?",
    default=None,
)
parser.add_argument(
    "--fasta",
    "--fasta-path",
    help="Path to fasta file used to generate or annotate the spectral library. Can be passed multiple times.",
    action="append",
    default=[],
)
parser.add_argument(
    "--config",
    "-c",
    type=str,
    help="Path to config yaml file which will be used to update the default config.",
    nargs="?",
    default=None,
)
parser.add_argument(
    "--config-dict",
    type=str,
    help="Python dictionary which will be used to update the default config. Keys and string values need to be surrounded by "
    'escaped double quotes, e.g. "{\\"key1\\": \\"value1\\"}".',
    nargs="?",
    default="{}",
)
parser.add_argument(
    "--quant-dir",  # TODO deprecate
    "--quant-directory",
    type=str,
    help="Directory to save the quantification results (psm & frag parquet files) to be reused in a distributed search.",
    nargs="?",
    default=None,
)


<<<<<<< HEAD
def _recursive_update(
    full_dict: dict, update_dict: dict
):  # TODO merge with Config._update
    """recursively update a dict with a second dict. The dict is updated inplace.

    Parameters
    ----------
    full_dict : dict
        dict to be updated, is updated inplace.

    update_dict : dict
        dict with new values

    """
    for key, value in update_dict.items():
        if key in full_dict:
            if isinstance(value, dict):
                _recursive_update(full_dict[key], update_dict[key])
            else:
                full_dict[key] = value
        else:
            full_dict[key] = value


def _get_config_from_args(args: argparse.Namespace) -> dict:
=======
def _get_config_from_args(
    args: argparse.Namespace,
) -> tuple[dict, str | None, str | None]:
>>>>>>> a245b178
    """Parse config file from `args.config` if given and update with optional JSON string `args.config_dict`."""

    config = {}
    if args.config is not None:
        with open(args.config) as f:
            config = yaml.safe_load(f)

<<<<<<< HEAD
    try:
        _recursive_update(config, json.loads(args.config_dict))
    except Exception as e:
        print(f"Could not parse config update: {e}")
=======
    if args.config_dict:
        try:
            utils.recursive_update(config, json.loads(args.config_dict))
        except Exception as e:
            print(f"Could not parse config update: {e}")
>>>>>>> a245b178

    return config, args.config, args.config_dict


def _get_from_args_or_config(
    args: argparse.Namespace, config: dict, *, args_key: str, config_key: str
) -> str:
    """Get a value from command line arguments (key: `args_key`) or config file (key: `config_key`), the former taking precedence."""
    value_from_args = args.__dict__.get(args_key)
    return value_from_args if value_from_args is not None else config.get(config_key)


def _get_raw_path_list_from_args_and_config(
    args: argparse.Namespace, config: dict
) -> list:
    """
    Generate a list of raw file paths based on command-line arguments and configuration.

    This function combines file paths specified in the configuration and command-line
    arguments, including files from specified directories. It filters the resulting
    list of file paths using a regular expression provided in the arguments.

    Parameters
    ----------
    args : argparse.Namespace
        Command-line arguments containing file and directory
        paths, as well as a regex pattern for filtering.
    config : dict
        Configuration dictionary that may include a list of raw paths
        and a directory to search for files.

    Returns
    -------
        list: a list of file paths that match the specified regex pattern.
    """

    raw_path_list = config.get(ConfigKeys.RAW_PATHS, [])
    raw_path_list += args.file

    if (config_directory := config.get("directory")) is not None:
        raw_path_list += [
            os.path.join(config_directory, f) for f in os.listdir(config_directory)
        ]

    for directory in args.directory:
        raw_path_list += [os.path.join(directory, f) for f in os.listdir(directory)]

    # filter raw files by regex
    len_before = len(raw_path_list)
    raw_path_list = [
        f
        for f in raw_path_list
        if re.search(args.regex, os.path.basename(f)) is not None
    ]
    len_after = len(raw_path_list)

    if len_removed := len_before - len_after:
        print(
            f"Ignoring {len_removed} / {len_before} file(s) from arguments list due to --regex."
        )

    return raw_path_list


def run(*args, **kwargs):
    args, unknown = parser.parse_known_args()

    if unknown:
        print(f"Unknown arguments: {unknown}")
        parser.print_help()
        return EXIT_CODE_WRONG_CLI_PARAM

    if args.version:
        print(f"{__version__}")
        return

    # load modules only here to speed up -v and -h commands
    from alphadia.exceptions import CustomError
    from alphadia.search_plan import SearchPlan
    from alphadia.workflow import reporting

    if args.check:
        print(
            f"{__version__}"
        )  # important to have version as first string as this is picked up by the GUI
        print("Importing AlphaDIA works!")
        return

    user_config, config_file_path, extra_config_dict = _get_config_from_args(args)

    output_directory = _get_from_args_or_config(
        args, user_config, args_key="output", config_key="output_directory"
    )

    if output_directory is None:
        parser.print_help()

        print("No output directory specified. Please do so via CL-argument or config.")
        return

    reporting.init_logging(output_directory)

    logger.info(
        f"Output directory: {Path(output_directory).absolute()}, cwd: {os.getcwd()}."
    )
    if config_file_path:
        logger.info(f"User provided config file: {config_file_path}.")
    if extra_config_dict:
        logger.info(f"User provided config dict: {extra_config_dict}.")

    # TODO revisit the multiple sources of raw files (cli, config, regex, ...)
    raw_paths = _get_raw_path_list_from_args_and_config(args, user_config)
    cli_params_config = {
        **({ConfigKeys.RAW_PATHS: raw_paths} if raw_paths else {}),
        **({ConfigKeys.LIBRARY_PATH: args.library} if args.library is not None else {}),
        **({ConfigKeys.FASTA_PATHS: args.fasta} if args.fasta else {}),
        **(
            {ConfigKeys.QUANT_DIRECTORY: args.quant_dir}
            if args.quant_dir is not None
            else {}
        ),
    }

    # TODO rename all output_directory, output_folder => output_path, quant_dir->quant_path (except cli parameter)

    # important to suppress matplotlib output
    matplotlib.use("Agg")

    try:
        SearchPlan(output_directory, user_config, cli_params_config).run_plan()

    except Exception as e:
        if isinstance(e, CustomError):
            exit_code = EXIT_CODE_USER_ERROR
        else:
            import traceback

            logger.info(traceback.format_exc())
            exit_code = EXIT_CODE_UNKNOWN_ERROR

        logger.error(e)
        return exit_code


if __name__ == "__main__" and os.getenv("RUN_MAIN") == "1":
    run()<|MERGE_RESOLUTION|>--- conflicted
+++ resolved
@@ -10,11 +10,7 @@
 import logging
 import os
 import re
-<<<<<<< HEAD
-=======
-import sys
 from pathlib import Path
->>>>>>> a245b178
 
 import yaml
 
@@ -122,7 +118,6 @@
 )
 
 
-<<<<<<< HEAD
 def _recursive_update(
     full_dict: dict, update_dict: dict
 ):  # TODO merge with Config._update
@@ -147,12 +142,9 @@
             full_dict[key] = value
 
 
-def _get_config_from_args(args: argparse.Namespace) -> dict:
-=======
 def _get_config_from_args(
     args: argparse.Namespace,
 ) -> tuple[dict, str | None, str | None]:
->>>>>>> a245b178
     """Parse config file from `args.config` if given and update with optional JSON string `args.config_dict`."""
 
     config = {}
@@ -160,18 +152,11 @@
         with open(args.config) as f:
             config = yaml.safe_load(f)
 
-<<<<<<< HEAD
-    try:
-        _recursive_update(config, json.loads(args.config_dict))
-    except Exception as e:
-        print(f"Could not parse config update: {e}")
-=======
     if args.config_dict:
         try:
-            utils.recursive_update(config, json.loads(args.config_dict))
+            _recursive_update(config, json.loads(args.config_dict))
         except Exception as e:
             print(f"Could not parse config update: {e}")
->>>>>>> a245b178
 
     return config, args.config, args.config_dict
 
