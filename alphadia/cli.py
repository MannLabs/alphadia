#!python
"""CLI for alphaDIA.

Ideally the CLI module should have as little logic as possible so that the search behaves the same from the CLI or a jupyter notebook.
"""

import argparse
import json
import logging
import os
import re
import sys

import matplotlib
import yaml

import alphadia
from alphadia import utils
from alphadia.exceptions import CustomError
from alphadia.search_plan import SearchPlan
from alphadia.workflow import reporting

logger = logging.getLogger()


parser = argparse.ArgumentParser(description="Search DIA experiments with alphaDIA")
parser.add_argument(
    "--version",
    "-v",
    action="store_true",
    help="Print version and exit",
)
parser.add_argument(
    "--output",
    "-o",
    type=str,
    help="Output directory",
    nargs="?",
    default=None,
)
parser.add_argument(
    "--file",
    "-f",
    type=str,
    help="Raw data input files.",
    action="append",
    default=[],
)
parser.add_argument(
    "--directory",
    "-d",
    type=str,
    help="Directory containing raw data input files.",
    action="append",
    default=[],
)
parser.add_argument(
    "--regex",
    "-r",
    type=str,
    help="Regex to match raw files in directory.",
    nargs="?",
    default=".*",
)
parser.add_argument(
    "--library",
    "-l",
    type=str,
    help="Spectral library.",
    nargs="?",
    default=None,
)
parser.add_argument(
    "--fasta",
    help="Fasta file(s) used to generate or annotate the spectral library.",
    action="append",
    default=[],
)
parser.add_argument(
    "--config",
    "-c",
    type=str,
    help="Config yaml which will be used to update the default config.",
    nargs="?",
    default=None,
)
parser.add_argument(
    "--config-dict",
    type=str,
    help="Python Dict which will be used to update the default config.",
    nargs="?",
    default="{}",
)
parser.add_argument(
    "--quant-dir",
    type=str,
    help="Directory to save the quantification results (psm & frag parquet files) to be reused in a distributed search",
    nargs="?",
    default=None,
)


def _get_config_from_args(args: argparse.Namespace) -> dict:
    """Parse config file from `args.config` if given and update with optional JSON string `args.config_dict`."""

    config = {}
    if args.config is not None:
        with open(args.config) as f:
            config = yaml.safe_load(f)

    try:
        utils.recursive_update(config, json.loads(args.config_dict))
    except Exception as e:
        print(f"Could not parse config update: {e}")

    return config


def _get_from_args_or_config(
    args: argparse.Namespace, config: dict, *, args_key: str, config_key: str
) -> str:
    """Get a value from command line arguments (key: `args_key`) or config file (key: `config_key`), the former taking precedence."""
    value_from_args = args.__dict__.get(args_key)
    return value_from_args if value_from_args is not None else config.get(config_key)


def _get_raw_path_list_from_args_and_config(
    args: argparse.Namespace, config: dict
) -> list:
    """
    Generate a list of raw file paths based on command-line arguments and configuration.

    This function combines file paths specified in the configuration and command-line
    arguments, including files from specified directories. It filters the resulting
    list of file paths using a regular expression provided in the arguments.

    Args:
        args (argparse.Namespace): Command-line arguments containing file and directory
            paths, as well as a regex pattern for filtering.
        config (dict): Configuration dictionary that may include a list of raw paths
            and a directory to search for files.

    Returns:
        list: A list of file paths that match the specified regex pattern.
    """

    raw_path_list = config.get("raw_path_list", [])
    raw_path_list += args.file

    if (config_directory := config.get("directory")) is not None:
        raw_path_list += [
            os.path.join(config_directory, f) for f in os.listdir(config_directory)
        ]

    for directory in args.directory:
        raw_path_list += [os.path.join(directory, f) for f in os.listdir(directory)]

    # filter raw files by regex
    len_before = len(raw_path_list)
    raw_path_list = [
        f
        for f in raw_path_list
        if re.search(args.regex, os.path.basename(f)) is not None
    ]
    len_after = len(raw_path_list)
    print(f"Removed {len_before - len_after} of {len_before} files.")

    return raw_path_list


def _get_fasta_list_from_args_and_config(
    args: argparse.Namespace, config: dict
) -> list:
    """Parse fasta file list from command line arguments and config file, merging them if both are given."""

    fasta_path_list = config.get("fasta_list", [])
    fasta_path_list += args.fasta

    return fasta_path_list


def run(*args, **kwargs):
    # parse command line arguments
    args, unknown = parser.parse_known_args()

    if unknown:
        print(f"Unknown arguments: {unknown}")
        parser.print_help()
        return

    if args.version:
        print(f"{alphadia.__version__}")
        return

    user_config = _get_config_from_args(args)

    output_directory = _get_from_args_or_config(
        args, user_config, args_key="output", config_key="output_directory"
    )
    if output_directory is None:
        parser.print_help()
        print("No output directory specified.")
        return

    reporting.init_logging(output_directory)
    logger.progress(f"Saving output to: {output_directory}")

<<<<<<< HEAD
    logger.progress(f"Searching {len(raw_path_list)} files:")  # TODO move
=======
    raw_path_list = _get_raw_path_list_from_args_and_config(args, user_config)
    logger.progress(f"Searching {len(raw_path_list)} files:")
>>>>>>> 0a5cb355
    for f in raw_path_list:
        logger.progress(f"  {os.path.basename(f)}")

    library_path = _get_from_args_or_config(
        args, user_config, args_key="library", config_key="library"
    )
    logger.progress(f"Using library: {library_path}")

    fasta_path_list = _get_fasta_list_from_args_and_config(args, user_config)
    logger.progress(f"Using {len(fasta_path_list)} fasta files:")
    for f in fasta_path_list:
        logger.progress(f"  {f}")

    # TODO rename all output_directory, output_folder => output_path, quant_dir->quant_path (except cli parameter)
    quant_dir = _get_from_args_or_config(
        args, user_config, args_key="quant_dir", config_key="quant_dir"
    )
    if quant_dir is not None:
        logger.progress(f"Saving quantification output to {quant_dir=}")

    # important to suppress matplotlib output
    matplotlib.use("Agg")

    try:
        SearchPlan(
            output_directory,
<<<<<<< HEAD
            raw_path_list,
            library_path,
            fasta_path_list,
            config,
            quant_dir,
        ).run_plan()
=======
            raw_path_list=raw_path_list,
            library_path=library_path,
            fasta_path_list=fasta_path_list,
            config=user_config,
            quant_path=quant_dir,
        )

        plan.run()
>>>>>>> 0a5cb355

    except Exception as e:
        if isinstance(e, CustomError):
            exit_code = 1
        else:
            import traceback

            logger.info(traceback.format_exc())
            exit_code = 127

        logger.error(e)
        sys.exit(exit_code)


# uncomment for debugging:
# if __name__ == "__main__":
#     run()<|MERGE_RESOLUTION|>--- conflicted
+++ resolved
@@ -205,12 +205,9 @@
     reporting.init_logging(output_directory)
     logger.progress(f"Saving output to: {output_directory}")
 
-<<<<<<< HEAD
-    logger.progress(f"Searching {len(raw_path_list)} files:")  # TODO move
-=======
     raw_path_list = _get_raw_path_list_from_args_and_config(args, user_config)
     logger.progress(f"Searching {len(raw_path_list)} files:")
->>>>>>> 0a5cb355
+
     for f in raw_path_list:
         logger.progress(f"  {os.path.basename(f)}")
 
@@ -237,23 +234,12 @@
     try:
         SearchPlan(
             output_directory,
-<<<<<<< HEAD
-            raw_path_list,
-            library_path,
-            fasta_path_list,
-            config,
-            quant_dir,
-        ).run_plan()
-=======
             raw_path_list=raw_path_list,
             library_path=library_path,
             fasta_path_list=fasta_path_list,
             config=user_config,
             quant_path=quant_dir,
-        )
-
-        plan.run()
->>>>>>> 0a5cb355
+        ).run_plan()
 
     except Exception as e:
         if isinstance(e, CustomError):
