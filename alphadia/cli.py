#!python

# native imports
import logging
import time
import yaml
import os

# alphadia imports
import alphadia
from alphadia.workflow import reporting
from alphadia import utils

# alpha family imports

# third party imports
import click

@click.group(
    context_settings=dict(
        help_option_names=['-h', '--help'],
    ),
    invoke_without_command=True
)

@click.pass_context
@click.version_option(alphadia.__version__, "-v", "--version", message="%(version)s")
def run(ctx, **kwargs):
    if ctx.invoked_subcommand is None:
        click.echo(run.get_help(ctx))

@run.command("gui", help="Start graphical user interface.")
def gui():
    import alphadia.gui
    alphadia.gui.run()

@run.command(
    "extract",
    help="Extract DIA precursors from a list of raw files using a spectral library."
)
@click.argument(
    "output-directory",
    type=click.Path(exists=True, file_okay=False, dir_okay=True),
    required=False,
)
@click.option(
    '--file',
    '-f',
    help="Raw data input files.",
    multiple=True,
    type=click.Path(exists=True, file_okay=True, dir_okay=True),
)
@click.option(
    '--directory',
    '-d',
    help="Directory containing raw data input files.",
    type=click.Path(exists=True, file_okay=False, dir_okay=True),
)
@click.option(
    '--library',
    '-l',
    help="Spectral library in AlphaBase hdf5 format.",
    type=click.Path(exists=True, file_okay=True, dir_okay=False),
)
@click.option(
    '--wsl',
    '-w',
    help="Run alphadia using WSL. Windows paths will be converted to WSL paths.",
    type=bool,
    default=False,
    is_flag=True,
)
@click.option(
    "--fdr",
    help='False discovery rate for the final output.',
    type=float,
    default=0.01,
    show_default=True,
)
@click.option(
    "--keep-decoys",
    help='Keep decoys in the final output.',
    type=bool,
    default=False,
    show_default=True,
)
@click.option(
    "--config",
    help='Config yaml which will be used to update the default config.',
    type=click.Path(exists=True, file_okay=True, dir_okay=False),
)
@click.option(
    "--config-base",
    help='DO NOT TOUCH - Default config yaml. If not specified, the default config will be used.',
    type=click.Path(exists=True, file_okay=True, dir_okay=False),
)
@click.option(
    "--config-update",
    help='Dict which will be used to update the default config.',
    type=str,
)
@click.option(
    "--neptune-token",
    help="Neptune.ai token for continous logging.",
    type=str,
    default=None,
    show_default=False,
)
@click.option(
    "--neptune-tag",
    help="Neptune.ai tag for continous logging.",
    type=str,
    multiple=True
)
@click.option(
    "--figure-path",
    help="If specified, directory will be used to store calibration figures.",
    type=click.Path(exists=True, file_okay=False, dir_okay=True)
)
def extract(**kwargs):

    kwargs['neptune_tag'] = list(kwargs['neptune_tag'])

    # load config file if specified
    config_update = None
    if kwargs['config'] is not None:
        with open(kwargs['config'], 'r') as f:
            config_update = yaml.safe_load(f)

<<<<<<< HEAD
    output_location = None
    if kwargs['output_location'] is not None:
        if kwargs['wsl']:
            kwargs['output_location'] = utils.windows_to_wsl(kwargs['output_location'])
        output_location = kwargs['output_location']

    if "output" in config_update:
        if kwargs['wsl']:
            config_update['output'] = utils.windows_to_wsl(config_update['output'])
        output_location = config_update['output']
=======
    output_directory = None
    if kwargs['output_directory'] is not None:
        output_directory = kwargs['output_directory']

    if "output_directory" in config_update:
        output_directory = config_update['output_directory']
>>>>>>> 14d2f905

    if output_directory is None:
        logging.error("No output directory specified.")
        return

<<<<<<< HEAD
    reporting.init_logging(output_location)
=======
    reporting.init_logging(kwargs['output_directory'])
>>>>>>> 14d2f905
    logger = logging.getLogger()
    
    # assert input files have been specified
    files = []
    if kwargs['file'] is not None:
        files = list(kwargs['file'])
        if kwargs['wsl']:
            files = [utils.windows_to_wsl(f) for f in files]

    if kwargs['directory'] is not None:
        if kwargs['wsl']:
            kwargs['directory'] = utils.windows_to_wsl(kwargs['directory'])
        files += [os.path.join(kwargs['directory'], f) for f in os.listdir(kwargs['directory'])]
    
<<<<<<< HEAD
    if "files" in config_update:
        if kwargs['wsl']:
            config_update['files'] = [utils.windows_to_wsl(f) for f in config_update['files']]
        files += config_update['files'] if type(config_update['files']) is list else [config_update['files']]
=======
    if "raw_file_list" in config_update:
        files += config_update['raw_file_list'] if type(config_update['raw_file_list']) is list else [config_update['raw_file_list']]
>>>>>>> 14d2f905

    print(config_update)
    if (files is None) or (len(files) == 0):
        logging.error("No raw files specified.")
        return
    
    # assert library has been specified
    library = None
    if kwargs['library'] is not None:
        if kwargs['wsl']:
            kwargs['library'] = utils.windows_to_wsl(kwargs['library'])
        library = kwargs['library']

    if "library" in config_update:
        if kwargs['wsl']:
            config_update['library'] = utils.windows_to_wsl(config_update['library'])
        library = config_update['library']

    if library is None:
        logging.error("No library specified.")
        return
 
    logger.progress(f"Extracting from {len(files)} files:")
    for f in files:
        logger.progress(f"  {f}")
    logger.progress(f"Using library {library}.")
<<<<<<< HEAD
    logger.progress(f"Saving output to {output_location}.")

    if kwargs['wsl']:
        config_update['wsl'] = True
=======
    logger.progress(f"Saving output to {output_directory}.")
>>>>>>> 14d2f905
    
    try:

        import matplotlib
        # important to supress matplotlib output
        matplotlib.use('Agg')

        from alphadia.planning import Plan
        #lib._precursor_df['elution_group_idx'] = lib._precursor_df['precursor_idx']

        #config_update = eval(kwargs['config_update']) if kwargs['config_update'] else None

        plan = Plan(
            output_directory,
            files,
            library,
            config_update = config_update
            )

        plan.run(
            keep_decoys = kwargs['keep_decoys'], 
            fdr = kwargs['fdr'], 
            figure_path = kwargs['figure_path'],
        )

    except Exception as e:
        logging.exception(e)<|MERGE_RESOLUTION|>--- conflicted
+++ resolved
@@ -127,35 +127,24 @@
         with open(kwargs['config'], 'r') as f:
             config_update = yaml.safe_load(f)
 
-<<<<<<< HEAD
-    output_location = None
-    if kwargs['output_location'] is not None:
-        if kwargs['wsl']:
-            kwargs['output_location'] = utils.windows_to_wsl(kwargs['output_location'])
-        output_location = kwargs['output_location']
-
-    if "output" in config_update:
-        if kwargs['wsl']:
-            config_update['output'] = utils.windows_to_wsl(config_update['output'])
-        output_location = config_update['output']
-=======
+    # update output directory based on config file
     output_directory = None
-    if kwargs['output_directory'] is not None:
-        output_directory = kwargs['output_directory']
+    if kwargs['output'] is not None:
+        if kwargs['wsl']:
+            kwargs['output'] = utils.windows_to_wsl(kwargs['output'])
+        output_directory = kwargs['output']
 
     if "output_directory" in config_update:
+        if kwargs['wsl']:
+            config_update['output_directory'] = utils.windows_to_wsl(config_update['output_directory'])
         output_directory = config_update['output_directory']
->>>>>>> 14d2f905
+
 
     if output_directory is None:
         logging.error("No output directory specified.")
         return
 
-<<<<<<< HEAD
     reporting.init_logging(output_location)
-=======
-    reporting.init_logging(kwargs['output_directory'])
->>>>>>> 14d2f905
     logger = logging.getLogger()
     
     # assert input files have been specified
@@ -165,22 +154,18 @@
         if kwargs['wsl']:
             files = [utils.windows_to_wsl(f) for f in files]
 
+    # load whole directory if specified
     if kwargs['directory'] is not None:
         if kwargs['wsl']:
             kwargs['directory'] = utils.windows_to_wsl(kwargs['directory'])
         files += [os.path.join(kwargs['directory'], f) for f in os.listdir(kwargs['directory'])]
     
-<<<<<<< HEAD
-    if "files" in config_update:
-        if kwargs['wsl']:
-            config_update['files'] = [utils.windows_to_wsl(f) for f in config_update['files']]
-        files += config_update['files'] if type(config_update['files']) is list else [config_update['files']]
-=======
+    # load list of raw files from config file
     if "raw_file_list" in config_update:
+        if kwargs['wsl']:
+            config_update['raw_file_list'] = [utils.windows_to_wsl(f) for f in config_update['raw_file_list']]
         files += config_update['raw_file_list'] if type(config_update['raw_file_list']) is list else [config_update['raw_file_list']]
->>>>>>> 14d2f905
-
-    print(config_update)
+
     if (files is None) or (len(files) == 0):
         logging.error("No raw files specified.")
         return
@@ -205,15 +190,13 @@
     for f in files:
         logger.progress(f"  {f}")
     logger.progress(f"Using library {library}.")
-<<<<<<< HEAD
-    logger.progress(f"Saving output to {output_location}.")
+
 
     if kwargs['wsl']:
         config_update['wsl'] = True
-=======
+
     logger.progress(f"Saving output to {output_directory}.")
->>>>>>> 14d2f905
-    
+
     try:
 
         import matplotlib
@@ -221,9 +204,6 @@
         matplotlib.use('Agg')
 
         from alphadia.planning import Plan
-        #lib._precursor_df['elution_group_idx'] = lib._precursor_df['precursor_idx']
-
-        #config_update = eval(kwargs['config_update']) if kwargs['config_update'] else None
 
         plan = Plan(
             output_directory,
@@ -239,4 +219,4 @@
         )
 
     except Exception as e:
-        logging.exception(e)+        logger.error(e)