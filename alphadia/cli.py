--- conflicted
+++ resolved
@@ -11,32 +11,6 @@
 import alphadia
 from alphadia.workflow import reporting
 from alphadia import utils
-
-<<<<<<< HEAD
-# alpha family imports
-from alphabase.constants import modification
-
-# third party imports
-import argparse
-
-logger = logging.getLogger()
-
-modification.add_new_modifications(
-    {
-        "Dimethyl:d12@Protein N-term": {"composition": "H(-2)2H(8)13C(2)"},
-        "Dimethyl:d12@Any N-term": {
-            "composition": "H(-2)2H(8)13C(2)",
-        },
-        "Dimethyl:d12@R": {
-            "composition": "H(-2)2H(8)13C(2)",
-        },
-        "Dimethyl:d12@K": {
-            "composition": "H(-2)2H(8)13C(2)",
-        },
-    }
-)
-=======
->>>>>>> 7d5d268a
 
 
 parser = argparse.ArgumentParser(description="Search DIA experiments with alphaDIA")
