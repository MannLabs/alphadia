import logging
import math
import os

import alphatims.bruker
import alphatims.tempmmap as tm
import alphatims.utils
import numba as nb
import numpy as np
from numba.core import types
from numba.experimental import jitclass

from alphadia import utils
<<<<<<< HEAD
from alphadia.exceptions import NotValidDiaDataError
=======
from alphadia.exceptions import NotDiaDataError
from alphadia.utils import USE_NUMBA_CACHING
>>>>>>> f8f97965

logger = logging.getLogger()


class TimsTOFTranspose(alphatims.bruker.TimsTOF):
    """Transposed TimsTOF data structure."""

    def __init__(
        self,
        bruker_d_folder_name: str,
        *,
        mz_estimation_from_frame: int = 1,
        mobility_estimation_from_frame: int = 1,
        slice_as_dataframe: bool = True,
        use_calibrated_mz_values_as_default: int = 0,
        use_hdf_if_available: bool = True,
        mmap_detector_events: bool = True,
        drop_polarity: bool = True,
        convert_polarity_to_int: bool = True,
    ):
        self.has_mobility = True
        self.has_ms1 = True
        self.mmap_detector_events = mmap_detector_events

        if bruker_d_folder_name.endswith("/"):
            bruker_d_folder_name = bruker_d_folder_name[:-1]
        logger.info(f"Importing data from {bruker_d_folder_name}")
        if bruker_d_folder_name.endswith(".d"):
            bruker_hdf_file_name = f"{bruker_d_folder_name[:-2]}.hdf"
            hdf_file_exists = os.path.exists(bruker_hdf_file_name)
            if use_hdf_if_available and hdf_file_exists:
                self._import_data_from_hdf_file(
                    bruker_hdf_file_name,
                    mmap_detector_events,
                )
                self.bruker_hdf_file_name = bruker_hdf_file_name
            else:
                self.bruker_d_folder_name = os.path.abspath(bruker_d_folder_name)
                self._import_data_from_d_folder(
                    bruker_d_folder_name,
                    mz_estimation_from_frame,
                    mobility_estimation_from_frame,
                    drop_polarity,
                    convert_polarity_to_int,
                    mmap_detector_events,
                )

                try:
                    cycle_shape = self._cycle.shape[0]
                except AttributeError as e:
                    raise NotValidDiaDataError(
                        "Could not find cycle shape attribute."
                    ) from e
                else:
                    if cycle_shape != 1:
                        raise NotValidDiaDataError(
                            f"Unexpected cycle shape: {cycle_shape} (expected: 1)."
                        )

                self.transpose()

        elif bruker_d_folder_name.endswith(".hdf"):
            self._import_data_from_hdf_file(
                bruker_d_folder_name,
                mmap_detector_events,
            )
            self.bruker_hdf_file_name = bruker_d_folder_name
        else:
            raise NotImplementedError("ERROR: file extension not understood")

        if not hasattr(self, "version"):
            self._version = "N.A."
        if self.version != alphatims.__version__:
            logger.info(
                "WARNING: "
                f"AlphaTims version {self.version} was used to initialize "
                f"{bruker_d_folder_name}, while the current version of "
                f"AlphaTims is {alphatims.__version__}."
            )
        self.slice_as_dataframe = slice_as_dataframe
        self.use_calibrated_mz_values_as_default(use_calibrated_mz_values_as_default)

        # Precompile
        logger.info(f"Successfully imported data from {bruker_d_folder_name}")

    def transpose(self):
        # abort if transposed data is already present
        if hasattr(self, "_push_indices") and hasattr(self, "_tof_indptr"):
            logger.info("Transposed data already present, aborting")
            return

        logger.info("Transposing detector events")
        push_indices, tof_indptr, intensity_values = transpose(
            self._tof_indices,
            self._push_indptr,
            len(self._mz_values),
            self._intensity_values,
        )
        logger.info("Finished transposing data")

        self._tof_indices = np.zeros(1, np.uint32)
        self._push_indptr = np.zeros(1, np.int64)

        if self.mmap_detector_events:
            self._push_indices = tm.clone(push_indices)
            self._tof_indptr = tm.clone(tof_indptr)
            self._intensity_values = tm.clone(intensity_values)
        else:
            self._push_indices = push_indices
            self._tof_indptr = tof_indptr
            self._intensity_values = intensity_values

    def _import_data_from_hdf_file(
        self,
        bruker_d_folder_name: str,
        mmap_detector_events: bool = False,
    ):
        raise NotImplementedError("Not implemented yet for TimsTOFTranspose")

    def _import_data_from_hdf_file(self, *args, **kwargs):
        raise NotImplementedError("Not implemented yet for TimsTOFTranspose")

    def jitclass(self):
        return TimsTOFTransposeJIT(
            self._accumulation_times,
            self._cycle,
            self._dia_mz_cycle,
            self._dia_precursor_cycle,
            self._frame_max_index,
            self._intensity_corrections,
            self._intensity_max_value,
            self._intensity_min_value,
            self._intensity_values,
            self._max_accumulation_time,
            self._mobility_max_value,
            self._mobility_min_value,
            self._mobility_values,
            self._mz_values,
            self._precursor_indices,
            self._precursor_max_index,
            # self._push_indptr,
            self._quad_indptr,
            self._quad_max_mz_value,
            self._quad_min_mz_value,
            self._quad_mz_values,
            self._raw_quad_indptr,
            self._rt_values,
            self._scan_max_index,
            # self._tof_indices,
            self._tof_max_index,
            self._use_calibrated_mz_values_as_default,
            self._zeroth_frame,
            self._push_indices,
            self._tof_indptr,
        )


@jitclass(
    [
        ("accumulation_times", types.float64[:]),
        ("cycle", types.float64[:, :, :, ::1]),
        ("dia_mz_cycle", types.float64[:, ::1]),
        ("dia_precursor_cycle", types.int64[::1]),
        ("frame_max_index", types.int64),
        ("intensity_corrections", types.float64[::1]),
        ("intensity_max_value", types.int64),
        ("intensity_min_value", types.int64),
        ("max_accumulation_time", types.float64),
        ("mobility_max_value", types.float64),
        ("mobility_min_value", types.float64),
        ("mobility_values", types.float64[::1]),
        ("mz_values", types.float64[::1]),
        ("precursor_indices", types.int64[::1]),
        ("precursor_max_index", types.int64),
        ("quad_indptr", types.int64[::1]),
        ("quad_max_mz_value", types.float64),
        ("quad_min_mz_value", types.float64),
        ("quad_mz_values", types.float64[::1, :]),
        ("raw_quad_indptr", types.int64[::1]),
        ("rt_values", types.float64[::1]),
        ("scan_max_index", types.int64),
        ("tof_max_index", types.int64),
        ("use_calibrated_mz_values_as_default", types.int64),
        ("zeroth_frame", types.boolean),
        ("precursor_cycle_max_index", types.int64),
        ("push_indices", types.uint32[::1]),
        ("tof_indptr", types.int64[::1]),
        ("intensity_values", types.uint16[::1]),
        ("has_mobility", types.boolean),
    ]
)
class TimsTOFTransposeJIT:
    """Numba compatible transposed TimsTOF data structure."""

    def __init__(
        self,
        accumulation_times: types.float64[::1],
        cycle: types.float64[:, :, :, ::1],
        dia_mz_cycle: types.float64[:, ::1],
        dia_precursor_cycle: types.int64[::1],
        frame_max_index: types.int64,
        intensity_corrections: types.float64[::1],
        intensity_max_value: types.int64,
        intensity_min_value: types.int64,
        intensity_values: types.uint16[::1],
        max_accumulation_time: types.float64,
        mobility_max_value: types.float64,
        mobility_min_value: types.float64,
        mobility_values: types.float64[::1],
        mz_values: types.float64[::1],
        precursor_indices: types.int64[::1],
        precursor_max_index: types.int64,
        # push_indptr: types.int64[::1],
        quad_indptr: types.int64[::1],
        quad_max_mz_value: types.float64,
        quad_min_mz_value: types.float64,
        quad_mz_values: types.float64[::1, :],
        raw_quad_indptr: types.int64[::1],
        rt_values: types.float64[::1],
        scan_max_index: types.int64,
        # tof_indices: types.uint32[::1],
        tof_max_index: types.int64,
        use_calibrated_mz_values_as_default: types.int64,
        zeroth_frame: types.boolean,
        push_indices: types.uint32[::1],
        tof_indptr: types.int64[::1],
    ):
        """Numba compatible transposed TimsTOF data structure.

        Parameters
        ----------

        accumulation_times : np.ndarray, shape = (n_frames,), dtype = float64
            array of accumulation times

        """

        self.accumulation_times = accumulation_times
        self.cycle = cycle
        self.dia_mz_cycle = dia_mz_cycle

        self.dia_precursor_cycle = dia_precursor_cycle
        self.frame_max_index = frame_max_index
        self.intensity_corrections = intensity_corrections
        self.intensity_max_value = intensity_max_value
        self.intensity_min_value = intensity_min_value
        self.max_accumulation_time = max_accumulation_time
        self.mobility_max_value = mobility_max_value
        self.mobility_min_value = mobility_min_value
        self.mobility_values = mobility_values
        self.mz_values = mz_values

        self.precursor_indices = precursor_indices
        self.precursor_max_index = precursor_max_index
        self.quad_indptr = quad_indptr
        self.quad_max_mz_value = quad_max_mz_value
        self.quad_min_mz_value = quad_min_mz_value
        self.quad_mz_values = quad_mz_values
        self.raw_quad_indptr = raw_quad_indptr
        self.rt_values = rt_values

        self.scan_max_index = scan_max_index

        self.tof_max_index = tof_max_index

        self.use_calibrated_mz_values_as_default = use_calibrated_mz_values_as_default
        self.zeroth_frame = zeroth_frame

        self.precursor_cycle_max_index = frame_max_index // self.cycle.shape[1]

        self.push_indices = push_indices
        self.tof_indptr = tof_indptr
        self.intensity_values = intensity_values

        self.has_mobility = True

    def get_frame_indices(
        self, rt_values: np.array, optimize_size: int = 16, min_size: int = 32
    ):
        """

        Convert an interval of two rt values to a frame index interval.
        The length of the interval is rounded up so that a multiple of 16 cycles are included.

        Parameters
        ----------
        rt_values : np.ndarray, shape = (2,), dtype = float32
            array of rt values

        optimize_size : int, default = 16
            To optimize for fft efficiency, we want to extend the precursor cycle to a multiple of 16

        min_size : int, default = 32
            The minimum number of dia cycles to include

        Returns
        -------
        np.ndarray, shape = (2,), dtype = int64
            array of frame indices

        """

        return utils.get_frame_indices(
            rt_values=rt_values,
            rt_values_array=self.rt_values,
            zeroth_frame=self.zeroth_frame,
            cycle_len=self.cycle.shape[1],
            precursor_cycle_max_index=self.precursor_cycle_max_index,
            optimize_size=optimize_size,
            min_size=min_size,
        )

    def get_frame_indices_tolerance(
        self, rt: float, tolerance: float, optimize_size: int = 16, min_size: int = 32
    ):
        """
        Determine the frame indices for a given retention time and tolerance.
        The frame indices will make sure to include full precursor cycles and will be optimized for fft.

        Parameters
        ----------
        rt : float
            retention time in seconds

        tolerance : float
            tolerance in seconds

        optimize_size : int, default = 16
            To optimize for fft efficiency, we want to extend the precursor cycle to a multiple of 16

        min_size : int, default = 32
            The minimum number of dia cycles to include

        Returns
        -------
        np.ndarray, shape = (1, 3,), dtype = int64
            array which contains a slice object for the frame indices [[start, stop step]]

        """

        rt_limits = np.array([rt - tolerance, rt + tolerance], dtype=np.float32)

        return self.get_frame_indices(
            rt_limits, optimize_size=optimize_size, min_size=min_size
        )

    def get_scan_indices(self, mobility_values: np.array, optimize_size: int = 16):
        """convert array of mobility values into scan indices, njit compatible.

        Parameters
        ----------
        mobility_values : np.ndarray, shape = (2,), dtype = float32
            array of mobility values

        optimize_size : int, default = 16
            To optimize for fft efficiency, we want to extend the scan to a multiple of 16

        Returns
        -------

        np.ndarray, shape = (2,), dtype = int64
            array of scan indices

        """
        scan_index = self.scan_max_index - np.searchsorted(
            self.mobility_values[::-1], mobility_values, "right"
        )

        # scan_index[1] += 1

        scan_len = scan_index[0] - scan_index[1]
        # round up to the next multiple of 16
        optimal_len = int(optimize_size * math.ceil(scan_len / optimize_size))

        # by default, we extend the scans cycle to the bottom
        optimal_scan_limits = np.array(
            [scan_index[0], scan_index[0] - optimal_len], dtype=np.int64
        )

        # if the scan is too short, we extend it to the top

        if optimal_scan_limits[1] < 0:
            optimal_scan_limits[1] = 0
            optimal_scan_limits[0] = optimal_len

            # if the scan is too long, we truncate it
            if optimal_scan_limits[0] > self.scan_max_index:
                optimal_scan_limits[0] = self.scan_max_index

        return utils.make_slice_1d(optimal_scan_limits)

    def get_scan_indices_tolerance(self, mobility, tolerance, optimize_size=16):
        """
        Determine the scan limits for the elution group based on the mobility and mobility tolerance.

        Parameters
        ----------

        mobility : float
            mobility value

        tolerance : float
            mobility tolerance

        optimize_size : int, default = 16
            To optimize for fft efficiency, we want to extend the scan to a multiple of 16

        Returns
        -------
        np.ndarray, shape = (1, 3,), dtype = int64
            array which contains a slice object for the scan indices [[start, stop step]]

        """

        mobility_limits = np.array(
            [mobility + tolerance, mobility - tolerance], dtype=np.float32
        )

        return self.get_scan_indices(mobility_limits, optimize_size=optimize_size)

    def get_tof_indices(
        self,
        mz_values: np.ndarray,
    ):
        """convert array of mobility values into scan indices, njit compatible"""
        return np.searchsorted(self.mz_values, mz_values, "left")

    def get_tof_indices_tolerance(
        self,
        mz_values: np.ndarray,
        tolerance: float,
    ):
        mz_limits = utils.mass_range(mz_values, tolerance)
        return utils.make_slice_2d(self.get_tof_indices(mz_limits))

    def cycle_mask(self, quad_slices: np.ndarray, custom_cycle: np.ndarray = None):
        """Calculate the DIA cycle quadrupole mask for each score group.

        Parameters
        ----------

        cycle : np.ndarray
            The DIA mz cycle as part of the bruker.TimsTOF object. (n_frames * n_scans)

        quad_slices : np.ndarray
            The quadrupole slices for each score group. (n_score_groups, 2)

        Returns
        -------

        np.ndarray
            The DIA cycle quadrupole mask for each score group. (n_score_groups, n_frames * n_scans)
        """

        n_score_groups = quad_slices.shape[0]

        if custom_cycle is None:
            dia_mz_cycle = self.cycle.reshape(-1, 2)

        else:
            if not custom_cycle.ndim == 4:
                raise ValueError("custom_cycle must be a 4d array")
            dia_mz_cycle = custom_cycle.reshape(-1, 2)

        mz_mask = np.zeros((n_score_groups, len(dia_mz_cycle)), dtype=np.bool_)
        for i, (mz_start, mz_stop) in enumerate(dia_mz_cycle):
            for j, (quad_mz_start, quad_mz_stop) in enumerate(quad_slices):
                if (quad_mz_start <= mz_stop) and (quad_mz_stop >= mz_start):
                    mz_mask[j, i] = True

        return mz_mask

    def get_push_indices(
        self,
        frame_limits,
        scan_limits,
        cycle_mask,
    ):
        n_score_groups = cycle_mask.shape[0]

        push_indices = []
        absolute_precursor_cycle = []
        len_dia_mz_cycle = len(self.dia_mz_cycle)

        frame_start, frame_stop, frame_step = frame_limits[0]
        scan_start, scan_stop, scan_step = scan_limits[0]
        for frame_index in range(frame_start, frame_stop, frame_step):
            for scan_index in range(scan_start, scan_stop, scan_step):
                push_index = frame_index * self.scan_max_index + scan_index
                # subtract a whole frame if the first frame is zero
                if self.zeroth_frame:
                    cyclic_push_index = push_index - self.scan_max_index
                else:
                    cyclic_push_index = push_index

                # gives the scan index in the dia mz cycle
                scan_in_dia_mz_cycle = cyclic_push_index % len_dia_mz_cycle

                # check fragment push indices
                for i in range(n_score_groups):
                    if cycle_mask[i, scan_in_dia_mz_cycle]:
                        precursor_cycle = self.dia_precursor_cycle[scan_in_dia_mz_cycle]
                        absolute_precursor_cycle.append(precursor_cycle)
                        push_indices.append(push_index)

        return np.array(push_indices, dtype=np.uint32), np.array(
            absolute_precursor_cycle, dtype=np.int64
        )

    def assemble_push(
        self,
        tof_limits,
        mz_values,
        push_query,
        precursor_index,
        frame_limits,
        scan_limits,
        ppm_background,
        absolute_masses=False,
    ):
        if len(precursor_index) == 0:
            return np.empty((0, 0, 0, 0, 0), dtype=np.float32), np.empty(
                (0), dtype=np.int64
            )

        unique_precursor_index = np.unique(precursor_index)
        precursor_index_reverse = np.zeros(
            np.max(unique_precursor_index) + 1, dtype=np.uint8
        )
        precursor_index_reverse[unique_precursor_index] = np.arange(
            len(unique_precursor_index)
        )

        relative_precursor_index = precursor_index_reverse[precursor_index]

        n_precursor_indices = len(unique_precursor_index)
        n_tof_slices = len(tof_limits)

        # scan values
        mobility_start = int(scan_limits[0, 0])
        mobility_stop = int(scan_limits[0, 1])
        mobility_len = mobility_stop - mobility_start

        # cycle values
        precursor_cycle_start = (
            int(frame_limits[0, 0] - self.zeroth_frame) // self.cycle.shape[1]
        )
        precursor_cycle_stop = (
            int(frame_limits[0, 1] - self.zeroth_frame) // self.cycle.shape[1]
        )
        precursor_cycle_len = precursor_cycle_stop - precursor_cycle_start

        dense_output = np.zeros(
            (2, n_tof_slices, n_precursor_indices, mobility_len, precursor_cycle_len),
            dtype=np.float32,
        )

        # intensities below HIGH_EPSILON will be set to zero
        HIGH_EPSILON = 1e-26

        # LOW_EPSILON will be used to avoid division errors
        # as LOW_EPSILON will be added to the numerator and denominator
        # intensity values approaching LOW_EPSILON would result in updated dim1 values with 1
        # therefore, LOW_EPSILON should be orderes of magnitude smaller than HIGH_EPSILON
        # TODO: refactor the calculation of dim1 for performance and numerical stability
        LOW_EPSILON = 1e-36

        if absolute_masses:
            pass
        else:
            dense_output[1, :, :, :, :] = ppm_background

        for j, (tof_start, tof_stop, tof_step) in enumerate(tof_limits):
            library_mz_value = mz_values[j]

            for tof_index in range(tof_start, tof_stop, tof_step):
                measured_mz_value = self.mz_values[tof_index]

                start = self.tof_indptr[tof_index]
                stop = self.tof_indptr[tof_index + 1]

                i = 0
                idx = int(start)

                while (idx < stop) and (i < len(push_query)):
                    if push_query[i] < self.push_indices[idx]:
                        i += 1

                    else:
                        if push_query[i] == self.push_indices[idx]:
                            frame_index = self.push_indices[idx] // self.scan_max_index
                            scan_index = self.push_indices[idx] % self.scan_max_index
                            precursor_cycle_index = (
                                frame_index - self.zeroth_frame
                            ) // self.cycle.shape[1]

                            relative_scan = scan_index - mobility_start
                            relative_precursor = (
                                precursor_cycle_index - precursor_cycle_start
                            )

                            accumulated_intensity = dense_output[
                                0,
                                j,
                                relative_precursor_index[i],
                                relative_scan,
                                relative_precursor,
                            ]
                            accumulated_dim1 = dense_output[
                                1,
                                j,
                                relative_precursor_index[i],
                                relative_scan,
                                relative_precursor,
                            ]

                            new_intensity = self.intensity_values[idx]
                            new_intensity = new_intensity * (
                                new_intensity > HIGH_EPSILON
                            )

                            if absolute_masses:
                                new_dim1 = (
                                    accumulated_dim1 * accumulated_intensity
                                    + new_intensity * measured_mz_value
                                    + LOW_EPSILON
                                ) / (
                                    accumulated_intensity + new_intensity + LOW_EPSILON
                                )

                            else:
                                new_error = (
                                    (measured_mz_value - library_mz_value)
                                    / library_mz_value
                                    * 10**6
                                )
                                new_dim1 = (
                                    accumulated_dim1 * accumulated_intensity
                                    + new_intensity * new_error
                                    + LOW_EPSILON
                                ) / (
                                    accumulated_intensity + new_intensity + LOW_EPSILON
                                )

                            dense_output[
                                0,
                                j,
                                relative_precursor_index[i],
                                relative_scan,
                                relative_precursor,
                            ] = accumulated_intensity + new_intensity
                            dense_output[
                                1,
                                j,
                                relative_precursor_index[i],
                                relative_scan,
                                relative_precursor,
                            ] = new_dim1

                        idx = idx + 1

        return dense_output, unique_precursor_index

    def assemble_push_intensity(
        self,
        tof_limits,
        mz_values,
        push_query,
        precursor_index,
        frame_limits,
        scan_limits,
        ppm_background,
    ):
        if len(precursor_index) == 0:
            return np.empty((0, 0, 0, 0), dtype=np.float32), np.empty(
                (0), dtype=np.int64
            )

        unique_precursor_index = np.unique(precursor_index)
        precursor_index_reverse = np.zeros(
            np.max(unique_precursor_index) + 1, dtype=np.uint8
        )
        precursor_index_reverse[unique_precursor_index] = np.arange(
            len(unique_precursor_index)
        )

        n_tof_slices = len(tof_limits)

        # scan valuesa
        mobility_start = int(scan_limits[0, 0])
        mobility_stop = int(scan_limits[0, 1])
        mobility_len = mobility_stop - mobility_start

        # cycle values
        precursor_cycle_start = (
            int(frame_limits[0, 0] - self.zeroth_frame) // self.cycle.shape[1]
        )
        precursor_cycle_stop = (
            int(frame_limits[0, 1] - self.zeroth_frame) // self.cycle.shape[1]
        )
        precursor_cycle_len = precursor_cycle_stop - precursor_cycle_start

        dense_output = np.zeros(
            (1, n_tof_slices, mobility_len, precursor_cycle_len),
            dtype=np.float32,
        )

        for j, (tof_start, tof_stop, tof_step) in enumerate(tof_limits):
            for tof_index in range(tof_start, tof_stop, tof_step):
                start = self.tof_indptr[tof_index]
                stop = self.tof_indptr[tof_index + 1]

                i = 0
                idx = int(start)

                while (idx < stop) and (i < len(push_query)):
                    if push_query[i] < self.push_indices[idx]:
                        i += 1

                    else:
                        if push_query[i] == self.push_indices[idx]:
                            frame_index = self.push_indices[idx] // self.scan_max_index
                            scan_index = self.push_indices[idx] % self.scan_max_index
                            precursor_cycle_index = (
                                frame_index - self.zeroth_frame
                            ) // self.cycle.shape[1]

                            relative_scan = scan_index - mobility_start
                            relative_precursor = (
                                precursor_cycle_index - precursor_cycle_start
                            )

                            dense_output[
                                0,
                                j,
                                relative_scan,
                                relative_precursor,
                            ] += self.intensity_values[idx]

                        idx = idx + 1

        return dense_output, unique_precursor_index

    def get_dense(
        self,
        frame_limits,
        scan_limits,
        mz_values,
        mass_tolerance,
        quadrupole_mz,
        absolute_masses=False,
        custom_cycle=None,
    ):
        tof_limits = utils.make_slice_2d(
            self.get_tof_indices(utils.mass_range(mz_values, mass_tolerance))
        )

        mz_mask = self.cycle_mask(quadrupole_mz, custom_cycle)

        push_query, _absolute_precursor_index = self.get_push_indices(
            frame_limits, scan_limits, mz_mask
        )

        return self.assemble_push(
            tof_limits,
            mz_values,
            push_query,
            _absolute_precursor_index,
            frame_limits,
            scan_limits,
            mass_tolerance,
            absolute_masses=absolute_masses,
        )

    def get_dense_intensity(
        self,
        frame_limits,
        scan_limits,
        mz_values,
        mass_tolerance,
        quadrupole_mz,
        absolute_masses=False,
        custom_cycle=None,
    ):
        tof_limits = utils.make_slice_2d(
            self.get_tof_indices(utils.mass_range(mz_values, mass_tolerance))
        )

        mz_mask = self.cycle_mask(quadrupole_mz, custom_cycle)

        push_query, _absolute_precursor_index = self.get_push_indices(
            frame_limits, scan_limits, mz_mask
        )

        return self.assemble_push_intensity(
            tof_limits,
            mz_values,
            push_query,
            _absolute_precursor_index,
            frame_limits,
            scan_limits,
            mass_tolerance,
        )


@alphatims.utils.pjit(cache=USE_NUMBA_CACHING)
def transpose_chunk(
    chunk_idx,
    chunks,
    push_indices,
    push_indptr,
    tof_indices,
    tof_indptr,
    values,
    new_values,
    tof_indcount,
):
    tof_index_chunk_start = chunks[chunk_idx]
    tof_index_chunk_stop = chunks[chunk_idx + 1]

    for push_idx in range(len(push_indptr) - 1):
        start_push_indptr = push_indptr[push_idx]
        stop_push_indptr = push_indptr[push_idx + 1]

        for idx in range(start_push_indptr, stop_push_indptr):
            # new row
            tof_index = tof_indices[idx]
            if tof_index_chunk_start <= tof_index and tof_index < tof_index_chunk_stop:
                push_indices[tof_indptr[tof_index] + tof_indcount[tof_index]] = push_idx
                new_values[tof_indptr[tof_index] + tof_indcount[tof_index]] = values[
                    idx
                ]
                tof_indcount[tof_index] += 1


@nb.njit(cache=USE_NUMBA_CACHING)
def build_chunks(number_of_elements, num_chunks):
    # Calculate the number of chunks needed
    chunk_size = (number_of_elements + num_chunks - 1) // num_chunks

    chunks = [0]
    start = 0

    for _ in range(num_chunks):
        stop = min(start + chunk_size, number_of_elements)
        chunks.append(stop)
        start = stop

    return np.array(chunks)


@nb.njit(cache=USE_NUMBA_CACHING)
def transpose(tof_indices, push_indptr, n_tof_indices, values):
    """
    The default alphatims data format consists of a sparse matrix where pushes are the rows, tof indices (discrete mz values) the columns and intensities the values.
    A lookup starts with a given push index p which points to the row. The start and stop indices of the row are accessed from dia_data.push_indptr[p] and dia_data.push_indptr[p+1].
    The tof indices are then accessed from dia_data.tof_indices[start:stop] and the corresponding intensities from dia_data.intensity_values[start:stop].

    The function transposes the data such that the tof indices are the rows and the pushes are the columns.
    This is usefull when accessing only a small number of tof indices (e.g. when extracting a single precursor) and the number of pushes is large (e.g. when extracting a whole run).

    Parameters
    ----------

    tof_indices : np.ndarray
        column indices (n_values)

    push_indptr : np.ndarray
        start stop values for each row (n_rows +1)

    n_tof_indices : int
        number of tof indices which is usually equal to len(dia_data.mz_values)

    values : np.ndarray
        values (n_values)

    threads : int
        number of threads to use

    Returns
    -------

    push_indices : np.ndarray
        row indices (n_values)

    tof_indptr : np.ndarray
        start stop values for each row (n_rows +1)

    new_values : np.ndarray
        values (n_values)

    """
    tof_indcount = np.zeros((n_tof_indices), dtype=np.uint32)

    # get new row counts
    for v in tof_indices:
        tof_indcount[v] += 1

    # get new indptr
    tof_indptr = np.zeros((n_tof_indices + 1), dtype=np.int64)

    for i in range(n_tof_indices):
        tof_indptr[i + 1] = tof_indptr[i] + tof_indcount[i]

    tof_indcount = np.zeros((n_tof_indices), dtype=np.uint32)

    # get new values
    push_indices = np.zeros((len(tof_indices)), dtype=np.uint32)
    new_values = np.zeros_like(values)

    chunks = build_chunks(n_tof_indices, 20)

    with nb.objmode:
        alphatims.utils.set_threads(20)

        transpose_chunk(
            range(len(chunks) - 1),
            chunks,
            push_indices,
            push_indptr,
            tof_indices,
            tof_indptr,
            values,
            new_values,
            tof_indcount,
        )

    return push_indices, tof_indptr, new_values<|MERGE_RESOLUTION|>--- conflicted
+++ resolved
@@ -11,12 +11,8 @@
 from numba.experimental import jitclass
 
 from alphadia import utils
-<<<<<<< HEAD
 from alphadia.exceptions import NotValidDiaDataError
-=======
-from alphadia.exceptions import NotDiaDataError
 from alphadia.utils import USE_NUMBA_CACHING
->>>>>>> f8f97965
 
 logger = logging.getLogger()
 
