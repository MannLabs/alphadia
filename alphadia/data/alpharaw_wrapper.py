--- conflicted
+++ resolved
@@ -75,7 +75,6 @@
     return np.array(precursor_idx_list)
 
 
-<<<<<<< HEAD
 def is_ms1_dia(spectrum_df: pd.DataFrame):
     """Check if the MS1 spectra follow a DIA cycle. This check is stricter than just relying on failing to determine a cycle.
 
@@ -88,10 +87,7 @@
     return ms1_df["spec_idx"].diff().value_counts().shape[0] == 1
 
 
-class AlphaRaw(alpharaw_thermo.MSData_Base):
-=======
 class AlphaRaw(MSData_Base):
->>>>>>> 661e7ea8
     def __init__(self, *args, **kwargs):
         super().__init__(*args, **kwargs)
 
