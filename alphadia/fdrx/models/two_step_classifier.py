--- conflicted
+++ resolved
@@ -46,14 +46,9 @@
         self.first_fdr_cutoff = first_fdr_cutoff
         self.second_fdr_cutoff = second_fdr_cutoff
 
-<<<<<<< HEAD
-        self.min_precursors_for_update = min_precursors_for_update
+        self._min_precursors_for_update = min_precursors_for_update
         self._max_iterations = max_iterations
-        self.train_on_top_n = train_on_top_n
-=======
-        self._min_precursors_for_update = min_precursors_for_update
         self._train_on_top_n = train_on_top_n
->>>>>>> abfefaf6
 
     def fit_predict(
         self,
@@ -125,12 +120,12 @@
                 )
             else:
                 logger.info(
-                    f"Stopping fitting after {i+1} / {max_iterations} iterations due to insufficient detected precursors to update the first classifier."
+                    f"Stopping fitting after {i+1} / {self._max_iterations} iterations due to insufficient detected precursors to update the first classifier."
                 )
                 break
         else:
             logger.info(
-                f"Stopping fitting after reaching the maximum number of iterations: {max_iterations} / {max_iterations}."
+                f"Stopping fitting after reaching the maximum number of iterations: {self._max_iterations} / {self._max_iterations}."
             )
 
         return best_result
