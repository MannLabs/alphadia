--- conflicted
+++ resolved
@@ -235,12 +235,8 @@
             previous_n_precursors = len(df_targets)
             previous_state_dict = self.first_classifier.to_state_dict()
 
-<<<<<<< HEAD
         logger.info(f"Fitting first classifier on {len(df)} samples.")
-        self.first_classifier.fit(x, y)
-=======
         self.first_classifier.fit(x_train, y_train)
->>>>>>> 855b83fd
 
         full_df["proba"] = self.first_classifier.predict_proba(x_all)[:, 1]
         df_targets = compute_and_filter_q_values(
