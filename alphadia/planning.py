--- conflicted
+++ resolved
@@ -215,9 +215,6 @@
                 nce=self.config["library_prediction"]["nce"],
                 instrument=self.config["library_prediction"]["instrument"],
                 mp_process_num=self.config["general"]["thread_count"],
-<<<<<<< HEAD
-                checkpoint=self.config["library_prediction"]["checkpoint"],
-=======
                 checkpoint_folder_path=self.config["library_prediction"][
                     "checkpoint_folder_path"
                 ],
@@ -227,7 +224,6 @@
                 max_fragment_charge=self.config["library_prediction"][
                     "max_fragment_charge"
                 ],
->>>>>>> 30567da6
             )
 
             spectral_library = pept_deep_prediction(spectral_library)
