--- conflicted
+++ resolved
@@ -136,20 +136,6 @@
             cli_config_update = Config(cli_config, name=USER_DEFINED_CLI_PARAM)
             config_updates.append(cli_config_update)
 
-<<<<<<< HEAD
-        # in case the extraction backend is 'ng', add the ng default config as first update
-        if config_updates:
-            tmp_config = deepcopy(config)
-            # apply all updates to be able to tell the extraction_backend
-            tmp_config.update(config_updates)
-            if tmp_config["search"]["extraction_backend"] == "ng":
-                ng_default_config = SearchStep._load_default_config(
-                    file_name="default_ng.yaml"
-                )
-                config_updates.insert(0, ng_default_config)
-
-        # this needs to be last
-=======
         if SearchStep._is_ng_activated(config, config_updates):
             ng_default_config = SearchStep._load_default_config(
                 file_name="default_ng.yaml"
@@ -157,7 +143,6 @@
             config_updates.insert(0, ng_default_config)
 
         # the update done for multi-step search needs to be last in order to overwrite any user-defined output folder
->>>>>>> 06526311
         if extra_config:
             extra_config_update = Config(extra_config, name=MULTISTEP_SEARCH)
             # need to overwrite user-defined output folder here to have correct value in config dump
@@ -168,13 +153,9 @@
             config.update(config_updates, do_print=True)
 
         # Note: if not provided by CLI, output_folder is set to the value in config in cli.py
-<<<<<<< HEAD
-        if (current_config_output_folder := config.get(ConfigKeys.OUTPUT_DIRECTORY)) is not None and current_config_output_folder != output_folder:
-=======
         if (
             current_config_output_folder := config.get(ConfigKeys.OUTPUT_DIRECTORY)
         ) is not None and current_config_output_folder != output_folder:
->>>>>>> 06526311
             logger.warning(
                 f"Using output directory '{output_folder}' provided via CLI, the value specified in config ('{current_config_output_folder}') will be ignored."
             )
