--- conflicted
+++ resolved
@@ -114,13 +114,8 @@
             config_updates.append(cli_config_update)
 
         # this needs to be last
-<<<<<<< HEAD
         if extra_config:
-            extra_config_update = Config(extra_config, experiment_name=MULTISTEP_SEARCH)
-=======
-        if extra_config is not None:
             extra_config_update = Config(extra_config, name=MULTISTEP_SEARCH)
->>>>>>> 8ffc1c28
             # need to overwrite user-defined output folder here to have correct value in config dump
             extra_config[ConfigKeys.OUTPUT_DIRECTORY] = output_folder
             config_updates.append(extra_config_update)
