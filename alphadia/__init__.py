#!python

<<<<<<< HEAD
import warnings

warnings.filterwarnings("ignore")

__version__ = "1.9.3-dev3"
=======
__version__ = "1.9.3-dev6"
>>>>>>> ab68abb4
<|MERGE_RESOLUTION|>--- conflicted
+++ resolved
@@ -1,11 +1,3 @@
 #!python
 
-<<<<<<< HEAD
-import warnings
-
-warnings.filterwarnings("ignore")
-
-__version__ = "1.9.3-dev3"
-=======
-__version__ = "1.9.3-dev6"
->>>>>>> ab68abb4
+__version__ = "1.9.3-dev6"