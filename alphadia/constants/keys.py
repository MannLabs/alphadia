--- conflicted
+++ resolved
@@ -67,13 +67,8 @@
     HEURISTIC = "heuristic"
 
 
-<<<<<<< HEAD
-class SemanticPrecursorKeys(metaclass=ConstantsClass):
-    """String constants for precursor output columns.
-
-    These keys define the user-facing API for precursor data in output files.
-    All precursor-specific properties use the 'precursor.' prefix for clarity.
-    """
+class PrecursorOutputCols(metaclass=ConstantsClass):
+    """String constants for accessing the precursor output columns."""
 
     # Core identification
     PRECURSOR_IDX = "precursor.idx"
@@ -102,11 +97,6 @@
     MOBILITY_FWHM = "precursor.mobility.fwhm"
 
     # Quantification
-=======
-class PrecursorOutputCols(metaclass=ConstantsClass):
-    """String constants for accessing the precursor output columns."""
-
->>>>>>> 90bc9e5d
     INTENSITY = "precursor.intensity"
 
     # Quality scores
@@ -119,27 +109,14 @@
     DECOY = "precursor.decoy"
 
 
-<<<<<<< HEAD
-class SemanticPeptideKeys(metaclass=ConstantsClass):
-    """String constants for peptide output columns.
-
-    These keys define the user-facing API for peptide-level aggregation.
-    """
-=======
 class PeptideOutputCols(metaclass=ConstantsClass):
     """String constants for accessing the peptide output columns."""
->>>>>>> 90bc9e5d
 
     INTENSITY = "peptide.intensity"
 
 
-<<<<<<< HEAD
-class SemanticProteinGroupKeys(metaclass=ConstantsClass):
-    """String constants for protein group output columns.
-
-    These keys define the user-facing API for protein group data.
-    The 'pg' identifier itself has no prefix for convenience as a grouping key.
-    """
+class ProteinGroupOutputCols(metaclass=ConstantsClass):
+    """String constants for accessing the protein group output columns."""
 
     PG = "pg"
     PROTEINS = "pg.proteins"
@@ -160,39 +137,33 @@
 
 
 INTERNAL_TO_SEMANTIC_MAPPING = {
-    "precursor_idx": SemanticPrecursorKeys.PRECURSOR_IDX,
-    "sequence": SemanticPrecursorKeys.SEQUENCE,
-    "charge": SemanticPrecursorKeys.CHARGE,
-    "mods": SemanticPrecursorKeys.MODS,
-    "mod_sites": SemanticPrecursorKeys.MOD_SITES,
-    "mod_seq_hash": SemanticPrecursorKeys.MOD_SEQ_HASH,
-    "mod_seq_charge_hash": SemanticPrecursorKeys.MOD_SEQ_CHARGE_HASH,
-    "mz_library": SemanticPrecursorKeys.MZ_LIBRARY,
-    "mz_observed": SemanticPrecursorKeys.MZ_OBSERVED,
-    "mz_calibrated": SemanticPrecursorKeys.MZ_CALIBRATED,
-    "rt_library": SemanticPrecursorKeys.RT_LIBRARY,
-    "rt_observed": SemanticPrecursorKeys.RT_OBSERVED,
-    "rt_calibrated": SemanticPrecursorKeys.RT_CALIBRATED,
-    "mobility_library": SemanticPrecursorKeys.MOBILITY_LIBRARY,
-    "mobility_observed": SemanticPrecursorKeys.MOBILITY_OBSERVED,
-    "mobility_calibrated": SemanticPrecursorKeys.MOBILITY_CALIBRATED,
-    "qval": SemanticPrecursorKeys.QVAL,
-    "proba": SemanticPrecursorKeys.PROBA,
-    "score": SemanticPrecursorKeys.SCORE,
-    "cycle_fwhm": SemanticPrecursorKeys.RT_FWHM,
-    "mobility_fwhm": SemanticPrecursorKeys.MOBILITY_FWHM,
-    "channel": SemanticPrecursorKeys.CHANNEL,
-    "decoy": SemanticPrecursorKeys.DECOY,
-    "pg": SemanticProteinGroupKeys.PG,
-    "proteins": SemanticProteinGroupKeys.PROTEINS,
-    "genes": SemanticProteinGroupKeys.GENES,
-    "pg_master": SemanticProteinGroupKeys.MASTER_PROTEIN,
-    "pg_qval": SemanticProteinGroupKeys.QVAL,
+    "precursor_idx": PrecursorOutputCols.PRECURSOR_IDX,
+    "sequence": PrecursorOutputCols.SEQUENCE,
+    "charge": PrecursorOutputCols.CHARGE,
+    "mods": PrecursorOutputCols.MODS,
+    "mod_sites": PrecursorOutputCols.MOD_SITES,
+    "mod_seq_hash": PrecursorOutputCols.MOD_SEQ_HASH,
+    "mod_seq_charge_hash": PrecursorOutputCols.MOD_SEQ_CHARGE_HASH,
+    "mz_library": PrecursorOutputCols.MZ_LIBRARY,
+    "mz_observed": PrecursorOutputCols.MZ_OBSERVED,
+    "mz_calibrated": PrecursorOutputCols.MZ_CALIBRATED,
+    "rt_library": PrecursorOutputCols.RT_LIBRARY,
+    "rt_observed": PrecursorOutputCols.RT_OBSERVED,
+    "rt_calibrated": PrecursorOutputCols.RT_CALIBRATED,
+    "mobility_library": PrecursorOutputCols.MOBILITY_LIBRARY,
+    "mobility_observed": PrecursorOutputCols.MOBILITY_OBSERVED,
+    "mobility_calibrated": PrecursorOutputCols.MOBILITY_CALIBRATED,
+    "qval": PrecursorOutputCols.QVAL,
+    "proba": PrecursorOutputCols.PROBA,
+    "score": PrecursorOutputCols.SCORE,
+    "cycle_fwhm": PrecursorOutputCols.RT_FWHM,
+    "mobility_fwhm": PrecursorOutputCols.MOBILITY_FWHM,
+    "channel": PrecursorOutputCols.CHANNEL,
+    "decoy": PrecursorOutputCols.DECOY,
+    "pg": ProteinGroupOutputCols.PG,
+    "proteins": ProteinGroupOutputCols.PROTEINS,
+    "genes": ProteinGroupOutputCols.GENES,
+    "pg_master": ProteinGroupOutputCols.MASTER_PROTEIN,
+    "pg_qval": ProteinGroupOutputCols.QVAL,
     "run": SemanticRawKeys.RAW_NAME,
-}
-=======
-class ProteinGroupOutputCols(metaclass=ConstantsClass):
-    """String constants for accessing the protein group output columns."""
-
-    INTENSITY = "pg.intensity"
->>>>>>> 90bc9e5d
+}