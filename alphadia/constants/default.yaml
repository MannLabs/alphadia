# configuration for the extraction plan
version: 1

# These values are typically filled via CLI parameters
workflow_name: null
output_directory: null
library_path: null  # the expected type is steered by general.input_library_type
raw_paths: []
fasta_paths: []
quant_directory: null

general:

  thread_count: 10
  # Enables separate transfer learning step
  transfer_step_enabled: false

  # Enables separate MBR step
  mbr_step_enabled: false

  # === advanced settings ===
  # whether to reuse previously calculated calibration data
  reuse_calibration: false
  # whether to reuse previously calculated quantification data
  reuse_quant: false
  # whether to use Astral MS1 feature detection
  astral_ms1: false
  # logging verbosity level (DEBUG, INFO, PROGRESS, WARNING, ERROR)
  log_level: 'INFO'
  # whether to memory map detector events for improved performance
  mmap_detector_events: false
  # whether to use GPU acceleration for library prediction and scoring
  use_gpu: true
  # whether to save plots to the output folder
  save_figures: True

  # whether to save the pre-processed input library to the output directory
  save_library: True
  save_flat_library: False
  # type of input library, either 'base' or 'flat'
  # A 'flat' library can be used 'as is', whereas a 'base' library needs to be processed first.
  # Using 'flat' here can save some time during startup, which is handy for debugging and single-file runs.
  input_library_type: base

  # whether to save the output (mbr) library to the output directory
  save_mbr_library: True

  # if set to a positive integer, it will be used as random state (for reproducibility)
  # if set to -1, a random state will be generated and printed to the log
  # if null, no specific setting of random states is performed
  random_state: null

library_prediction:
  # Basic parameters
  # whether to use alphaPeptDeep to predict peptide properties
  enabled: false
  # enzyme used for in-silico digest
  enzyme: trypsin
  # fixed modifications for in-silico digest
  # Format: Modification@AminoAcid
  # Example: Carbamidomethyl@C
  fixed_modifications: 'Carbamidomethyl@C'
  # variable modifications for in-silico digest. Semicolon separated list
  # See https://github.com/MannLabs/alphabase/blob/c99c1ec7eb482745f6dae58a324658d6b6c4abf0/alphabase/constants/const_files/modification.tsv
  # Format: Modification@AminoAcid
  # Example: Oxidation@M;Acetyl@Protein_N-term
  variable_modifications: 'Oxidation@M;Acetyl@Protein_N-term'
  # maximum number of variable modifications per peptide
  max_var_mod_num: 2
  # number of missed cleavages allowed for in-silico digest
  missed_cleavages: 1
  # using tuples here as it makes interaction with the GUI easier
  # minimum and maximum number of amino acids for generated precursors
  precursor_len:
    - 7
    - 35
  # minimum and maximum charge states for generated precursors
  precursor_charge:
    - 2
    - 4
  # minimum and maximum m/z values for generated precursors
  precursor_mz:
    - 400
    - 1200
  # minimum and maximum m/z values for generated fragments
  fragment_mz:
    - 200
    - 2000

  # === advanced settings ===
  # normalized collision energy for fragment generation
  nce: 25.0

  # list of fragment types (see alphabase.peptide.fragment.FRAGMENT_TYPES for supported types)
  # Supported types are: a, b, c, x, y, z, b_modloss, y_modloss, b_H2O, y_H2O, b_NH3, y_NH3, c_lossH, z_addH
  fragment_types:
    - 'b'
    - 'y'

  # maximum charge state for predicted fragments
  max_fragment_charge: 2

  # instrument types as supported by peptdeep. Leave this as Lumos if you are not 100% sure you know what you are changing
  instrument: Lumos

  # set path for custom peptdeep model. If set to null, the default model will be used
  peptdeep_model_path: null

  # set peptdeep model type. Possible values are 'generic', 'phospho', 'digly'.
  peptdeep_model_type: 'generic'

# define custom alphabase modifications not part of unimod or alphabase
# also used for decoy channels
custom_modifications:
  # Dimethyl @K channel decoy
  - name: Dimethyl:d12@K
    composition: H(-2)2H(8)13C(2)

  # Dimethyl @Any_N-term channel decoy
  - name: Dimethyl:d12@Any_N-term
    composition: H(-2)2H(8)13C(2)

  # Dimethyl @Protein_N-term channel decoy
  - name: Dimethyl:d12@Protein_N-term
    composition: H(-2)2H(8)13C(2)

  # mTRAQ @K channel decoy
  - name: mTRAQ:d12@K
    composition: H(12)C(1)13C(10)15N(2)O(1)

  # mTRAQ @Any_N-term channel decoy
  - name: mTRAQ:d12@Any_N-term
    composition: H(12)C(1)13C(14)15N(2)O(1)

  # mTRAQ @Protein_N-term channel decoy
  - name: mTRAQ:d12@Protein_N-term
    composition: H(12)C(1)13C(14)15N(2)O(1)

  # SILAC heavy @K channel decoy
  - name: Label:13C(12)@K
    composition: C(12)

search:
  # which backend to be used for the extraction. Current only option: classic
  extraction_backend: classic
  # target ms1 tolerance in ppm
  target_ms1_tolerance: 5
  # target ms2 tolerance in ppm
  target_ms2_tolerance: 10
  # target retention time tolerance in seconds if > 1, or a proportion of the total gradient length if < 1. 0.0 means to optimize automatically
  target_rt_tolerance: 0.0 # default is to optimize automatically
    # target ion mobility tolerance in 1/K_0
  target_mobility_tolerance: 0.0 # default is to optimize automatically

  # === advanced settings ===
  quant_window: 3
  target_num_candidates: 3
  # filter to apply to the channels. If set to "", all channels will be used.
  channel_filter: ""
  exclude_shared_ions: True
  compete_for_fragments: True
  # target retention time tolerance in seconds if > 1, or a proportion of the total gradient length if < 1
  quant_all: True

  # the number of most intense fragments to use in the selection
  top_k_fragments_selection: 12

  # the number of most intense fragments to use in the scoring
  top_k_fragments_scoring: 12

  # the minimum intensity of a fragment to be used in the search
  min_fragment_intensity: 0.01

  experimental_xic: True
  # use a more aggressive peak group score: benefits on max memory and runtime, but a small precursor penalty
  optimized_peak_group_score: False

calibration:

  # Number of precursors searched and scored per batch
  batch_size: 8000

  # minimum number of precursors to be found before search parameter optimization begins
  optimization_lock_target: 200

  # the maximum number of steps that a given optimizer is permitted to take
  max_steps: 20

  # the minimum number of steps that a given optimizer must take before it can be said to have converged
  min_steps: 2

  # the maximum number of times an automatic optimizer can be skipped before it is considered to have converged
  max_skips: 1

  # the maximum number of fragments with correlation scores exceeding correlation_threshold to use for calibrating fragment mz (i.e. ms2)
  max_fragments: 5000

  # the correlation threshold for fragments used to calibrate fragment mz (i.e. ms2)
  min_correlation: 0.7

search_initial:
  # Number of peak groups identified in the convolution score to classify with target decoy competition
  initial_num_candidates: 1

  # initial ms1 tolerance in ppm
  initial_ms1_tolerance: 30

  # initial ms2 tolerance in ppm
  initial_ms2_tolerance: 30

  # initial ion mobility tolerance in 1/K_0
  initial_mobility_tolerance: 0.1

  # initial retention time tolerance in seconds if > 1, or a proportion of the total gradient length if < 1
  initial_rt_tolerance: 0.5

# IMPORTANT NOTE: The parameters in this section are passed as kewords arguments to the CandidateSelectionConfig class
# Do not rename here without adapting that class!
selection_config:
  peak_len_rt: 10.
  sigma_scale_rt: 0.5
  peak_len_mobility: 0.01
  sigma_scale_mobility: 1.

  top_k_precursors: 3
  kernel_size: 30

  f_mobility: 1.0
  f_rt: 0.99
  center_fraction: 0.5
  min_size_mobility: 8
  min_size_rt: 3
  max_size_mobility: 20
  max_size_rt: 15

  group_channels: False
  use_weighted_score: True

  join_close_candidates: False
  join_close_candidates_scan_threshold: 0.6
  join_close_candidates_cycle_threshold: 0.6

# IMPORTANT NOTE: The parameters in this section are passed as kewords arguments to the CandidateScoringConfig class
# Do not rename here without adapting that class!
scoring_config:
  score_grouped: false
  top_k_isotopes: 3
  reference_channel: -1
  precursor_mz_tolerance: 10
  fragment_mz_tolerance: 15

# perform non-isobaric multiplexing of any input library
library_multiplexing:
  # if true, the library is multiplexed
  enabled: False

  # if the input library already contains multiplexed channels, the input channel has to be specified.
  input_channel: 0

  # define channels by their name and how modifications should be translated from the input library to the multiplexed library
  # channels can be either a number or a string
  # for every channel, the library gets copied and the modifications are translated according to the mapping
  # the following example shows how to multiplex mTRAQ to three sample channels and a decoy channel
  multiplex_mapping: []
#    - channel_name: 0
#      modifications:
#        mTRAQ@K: mTRAQ@K
#        mTRAQ@Any_N-term: mTRAQ@Any_N-term
#
#    - channel_name: 4
#      modifications:
#        mTRAQ@K: mTRAQ:13C(3)15N(1)@K
#        mTRAQ@Any_N-term: mTRAQ:13C(3)15N(1)@Any_N-term
#
#    - channel_name: 8
#      modifications:
#        mTRAQ@K: mTRAQ:13C(6)15N(2)@K
#        mTRAQ@Any_N-term: mTRAQ:13C(6)15N(2)@Any_N-term
#
#    - channel_name: 12
#      modifications:
#        mTRAQ@K: mTRAQ:d12@K
#        mTRAQ@Any_N-term: mTRAQ:d12@Any_N-term




multiplexing:
  enabled: False
  target_channels: '4,8'
  decoy_channel: 12
  reference_channel: 0
  competetive_scoring: True

fdr:
  fdr: 0.01

  # what annotation is used for protein inference: "genes" or "proteins"
  group_level: 'proteins'

  # how are proteins inferred from peptides: "library", "heuristic" or "maximum_parsimony"
  inference_strategy: "heuristic"


  # === advanced settings ===
  competetive_scoring: true
  keep_decoys: false
  channel_wise_fdr: false

  # (Experimental)
  # uses a two-step classifier consisting of a logistic regression and a neural network, with a default maximum of 5 iterations per fitting call
  enable_two_step_classifier: false
  two_step_classifier_max_iterations: 5
  # (Experimental)
  # Optimizes the batch size and learning rate of the neural network
  enable_nn_hyperparameter_tuning: true

search_output:
  # Output file format for search results. Can be either "tsv" or "parquet"
<<<<<<< HEAD
  file_format: "parquet"
  # Enable label-free quantification at peptide level and generate peptide matrix
  peptide_level_lfq: false
  # Enable label-free quantification at precursor level and generate precursor matrix
  precursor_level_lfq: false
=======
  file_format: "tsv"
>>>>>>> 66a7c123
  # Save fragment quant matrix for advanced users
  save_fragment_quant_matrix: False

  # === advanced settings ===
  # Minimum number of fragments required for quantification
  min_k_fragments: 12
  # Minimum correlation required between fragment XICs for quantification
  min_correlation: 0.9
  # Number of samples used for quadratic fit in retention time alignment
  num_samples_quadratic: 50
  # Minimum number of non-missing values required for quantification
  min_nonnan: 3
  # Enable normalization of label-free quantification values
  normalize_lfq: True

# Configuration for the optimization of search parameters. These parameters should not normally be adjusted and are for the use of experienced users only.
optimization:
  # The order in which to perform optimization. Should be a list of lists of parameter names
  # Example:
    # order_of_optimization:
    #   - - "rt_error"
    #   - - "ms2_error"
    #   - - "ms1_error"
    #   - - "mobility_error"
  # The above means that first rt_error is optimized, then ms2_error, then ms1_error, and finally mobility_error. (Other examples are shown in Python list format rather than YAML format to save space.)
  # Example: [['ms1_error', 'ms2_error', 'rt_error', 'mobility_error']] means that all parameters are optimized simultaneously.
  # Example: [["ms2_error"], ["rt_error"], ["ms1_error"], ["mobility_error"]] means that the parameters are optimized sequentially in the order given.
  # Example: [["rt_error"], ["ms1_error", "ms2_error"]] means that first rt_error is optimized, then ms1_error and ms2_error are optimized simultaneously, and mobility_error is not optimized at all.
  # If order_of_optimization is null, first all targeted optimizers run simultaneously, then any remaining automatic optimizers run sequentially in the order [["ms2_error"], ["rt_error"], ["ms1_error"], ["mobility_error"]]
  order_of_optimization: null

  # Parameters for the update rule for each parameter:
  #   - update_percentile_range: the percentile interval to use (as a decimal)
  #   - update_factor: the factor by which to multiply the result from the percentile interval to get the new parameter value for the next round of search
  #   - try_narrower_parameters: if True, the optimization will try narrower parameters until a substantial (as determined by maximal_decrease) decrease in the feature used for optimization is observed.
  #   - maximal_decrease: the maximal decrease of the parameter value before stopping optimization (only relevant if favour_narrower_parameter is True).
  #     For example, a value of 0.2 indicates up to 20% decrease from the previous parameter is permissible.
  #   - favour_narrower_optimum: if True, the optimization will not take the value that maximizes the feature used for optimization, but instead the smallest value compatible with the maximum_decrease_from_maximum value.
  #     This setting can be useful for optimizing parameters for which many parameter values have similar feature values and therefore favouring narrower parameters helps to overcome noise.
  #   - maximum_decrease_from_maximum: the maximum proportional decrease from the maximum value of the parameter that the designated optimum should have (only relevant if favour_narrower_optimum is True).
  #     For example, a value of 0.1 indicates that the optimum should no more than 10% less than the maximum value.
  ms2_error:
      targeted_update_percentile_range: 0.95
      targeted_update_factor: 1.0
      automatic_update_percentile_range: 0.99
      automatic_update_factor: 1.1
      try_narrower_values: True
      maximal_decrease: 0.5
      favour_narrower_optimum: False
      maximum_decrease_from_maximum: 0.1
  ms1_error:
      targeted_update_percentile_range: 0.95
      targeted_update_factor: 1.0
      automatic_update_percentile_range: 0.99
      automatic_update_factor: 1.1
      try_narrower_values: False
      maximal_decrease: 0.2
      favour_narrower_optimum: False
      maximum_decrease_from_maximum: 0.1
  mobility_error:
      targeted_update_percentile_range: 0.95
      targeted_update_factor: 1.0
      automatic_update_percentile_range: 0.99
      automatic_update_factor: 1.1
      try_narrower_values: False
      maximal_decrease: 0.2
      favour_narrower_optimum: False
      maximum_decrease_from_maximum: 0.1
  rt_error:
      targeted_update_percentile_range: 0.95
      targeted_update_factor: 1.0
      automatic_update_percentile_range: 0.99
      automatic_update_factor: 1.1
      try_narrower_values: True
      maximal_decrease: 0.2
      favour_narrower_optimum: True
      maximum_decrease_from_maximum: 0.1

# configuration for the optimization manager
# initial parameters, will be optimized
optimization_manager:
  fwhm_rt: 5
  fwhm_mobility: 0.01
  score_cutoff: 0

# This section controls transfer learning
# currently only the library is created with transfer learning
transfer_library:
  # if true, the library is created for transfer learning
  enabled: False

  # === advanced settings ===

  # list of fragment types (see alphabase.peptide.fragment.FRAGMENT_TYPES for supported types)
  # Supported types are: a, b, c, x, y, z, b_modloss, y_modloss, b_H2O, y_H2O, b_NH3, y_NH3, c_lossH, z_addH
  fragment_types: ['b', 'y']

  # maximum charge for fragments
  max_charge: 2

  # If a given precursor appears multiple times in an experiment,
  # only the top_k_samples with the highest scores are included in the library
  top_k_samples: 3

  # (experimental) Perform advanced rt calibration:
  # If set to false retention times will be normalised by the maximum retention time observed in the experiment
  # If set to true, a combination of maximum normalisation and deviation from the calibration curve will be used
  norm_delta_max: true

  # Use only precursors for ms2 training with a median XIC correlation above this threshold
  precursor_correlation_cutoff: 0.5

  # include only fragments with a XIC correlation at least 0.75 of the median for all fragments
  fragment_correlation_ratio: 0.75

transfer_learning:

  # if true, a custom peptdeep model will be created using the transfer learned library
  enabled: False

  # === advanced settings ===

  # number of precursors per batch
  batch_size: 2000

  # maximum learning rate per batch.
  # The maximum learning rate will be reached after a warmup phase and decreased using a plateau scheduler
  max_lr: 0.0001

 # Fraction of dataset used for training
  train_fraction: 0.7

  # Fraction of dataset used for validation
  validation_fraction: 0.2

  # Fraction of dataset used for testing
  test_fraction: 0.1

  # test every n intervals
  test_interval: 1

  # learning rate patience after which the lr will be halved
  lr_patience: 3

  # maximum number of epochs
  epochs: 51

  # number of warmup epochs during which the lr is ramped up
  warmup_epochs: 5

  # normalised collision energy encoded during training
  nce: 25

  # instrument type encoded during training
  instrument: 'Lumos'<|MERGE_RESOLUTION|>--- conflicted
+++ resolved
@@ -317,15 +317,8 @@
 
 search_output:
   # Output file format for search results. Can be either "tsv" or "parquet"
-<<<<<<< HEAD
   file_format: "parquet"
-  # Enable label-free quantification at peptide level and generate peptide matrix
-  peptide_level_lfq: false
-  # Enable label-free quantification at precursor level and generate precursor matrix
-  precursor_level_lfq: false
-=======
-  file_format: "tsv"
->>>>>>> 66a7c123
+  
   # Save fragment quant matrix for advanced users
   save_fragment_quant_matrix: False
 
