# configuration for the extraction plan
version: 1

general:
  thread_count: 10
  # maximum number of threads or processes to use per raw file
  reuse_calibration: false
  reuse_quant: false
  astral_ms1: false
  log_level: 'INFO'
  wsl: false
  mmap_detector_events: false
  use_gpu: true
  # whether to save the libraries to the output directory
  save_library: True       # input library
  save_mbr_library: True   # output library

library_loading:
  rt_heuristic: 180
  # if retention times are reported in absolute units, the rt_heuristic defines rt is interpreted as minutes or seconds

library_prediction:
  predict: False
  enzyme: trypsin
  fixed_modifications: 'Carbamidomethyl@C'
  variable_modifications: 'Oxidation@M;Acetyl@Protein N-term'
  max_var_mod_num: 2
  missed_cleavages: 1
  precursor_len:
    - 7
    - 35
  precursor_charge:
    - 2
    - 4
  precursor_mz:
    - 400
    - 1200
  fragment_mz:
    - 200
    - 2000
  nce: 25.0
  # semicolon separated list of fragment types. Supported types are: a, b, c, x, y, z, b_modloss, y_modloss
  fragment_types: 'b;y'
  # maximum charge state for predicted fragments
  max_fragment_charge: 2
  instrument: Lumos

  # set path for custom peptdeep model. If set to null, the default model will be used
  peptdeep_model_path: null

  # set peptdeep model type. Possible values are 'generic', 'phospho', 'digly'. If set to null, the generic model will be used
  peptdeep_model_type: null

# define custom alphabase modifications not part of unimod or alphabase
# also used for decoy channels
custom_modififcations:
  # Dimethyl @K channel decoy
  Dimethyl:d12@K:
    composition: H(-2)2H(8)13C(2)

  # Dimethyl @Any_N-term channel decoy
  Dimethyl:d12@Any_N-term:
    composition: H(-2)2H(8)13C(2)

  # Dimethyl @Protein_N-term channel decoy
  Dimethyl:d12@Protein_N-term:
    composition: H(-2)2H(8)13C(2)

  # mTRAQ @K channel decoy
  mTRAQ:d12@K:
    composition: H(12)C(1)13C(10)15N(2)O(1)

  # mTRAQ @Any_N-term channel decoy
  mTRAQ:d12@Any_N-term:
    composition: H(12)C(1)13C(14)15N(2)O(1)

  # mTRAQ @Protein_N-term channel decoy
  mTRAQ:d12@Protein_N-term:
    composition: H(12)C(1)13C(14)15N(2)O(1)

  # SILAC heavy @K channel decoy
  Label:13C(12)@K:
    composition: C(12)

search:
  channel_filter: '0'
  exclude_shared_ions: True
  compete_for_fragments: True

  target_num_candidates: 2
  # target ms1 tolerance in ppm
  target_ms1_tolerance: 15
  # target ms2 tolerance in ppm
  target_ms2_tolerance: 15
  # target ion mobility tolerance in 1/K_0
  target_mobility_tolerance: 0.04
  # target retention time tolerance in seconds if > 1, or a proportion of the total gradient length if < 1
  target_rt_tolerance: 60

  quant_window: 3
  quant_all: True

search_advanced:
  top_k_fragments: 12

calibration:

  # Number of precursors searched and scored per batch
  batch_size: 8000

  # minimum number of precursors to be found before search parameter optimization begins
  optimization_lock_target: 200

  # the maximum number of steps that a given optimizer is permitted to take
  max_steps: 20

  # the minimum number of steps that a given optimizer must take before it can be said to have converged
  min_steps: 2

  # the maximum number of times an automatic optimizer can be skipped before it is considered to have converged
  max_skips: 1

  # TODO: remove this parameter
  final_full_calibration: False

  # TODO: remove this parameter
  norm_rt_mode: 'linear'

  # the maximum number of fragments with correlation scores exceeding correlation_threshold to use for calibrating fragment mz (i.e. ms2)
  max_fragments: 5000

  # the correlation threshold for fragments used to calibrate fragment mz (i.e. ms2)
  min_correlation: 0.7

search_initial:
  # Number of peak groups identified in the convolution score to classify with target decoy comeptition
  initial_num_candidates: 1

  # initial ms1 tolerance in ppm
  initial_ms1_tolerance: 30

  # initial ms2 tolerance in ppm
  initial_ms2_tolerance: 30

  # initial ion mobility tolerance in 1/K_0
  initial_mobility_tolerance: 0.08

  # initial retention time tolerance in seconds if > 1, or a proportion of the total gradient length if < 1
  initial_rt_tolerance: 240

selection_config:
  peak_len_rt: 10.
  sigma_scale_rt: 0.5
  peak_len_mobility: 0.01
  sigma_scale_mobility: 1.

  top_k_precursors: 3
  kernel_size: 30

  f_mobility: 1.0
  f_rt: 0.99
  center_fraction: 0.5
  min_size_mobility: 8
  min_size_rt: 3
  max_size_mobility: 20
  max_size_rt: 15

  group_channels: False
  use_weighted_score: True

  join_close_candidates: False
  join_close_candidates_scan_threshold: 0.6
  join_close_candidates_cycle_threshold: 0.6

scoring_config:
  score_grouped: false
  top_k_isotopes: 3
  reference_channel: -1
  precursor_mz_tolerance: 10
  fragment_mz_tolerance: 15

# perform non-isobaric multiplexing of any input library
library_multiplexing:
  # if true, the library is multiplexed
  enabled: False

  # if the input library already contains multiplexed channels, the input channel has to be specified.
  input_channel: 0

  # define channels by their name and how modifications should be translated from the input library to the multiplexed library
  # channels can be either a number or a string
  # for every channel, the library gets copied and the modifications are translated according to the mapping
  # the following example shows how to multiplex mTRAQ to three sample channels and a decoy channel
  multiplex_mapping: {}

    #0:
    #  mTRAQ@K: mTRAQ@K
    #  mTRAQ@Any_N-term: mTRAQ@Any_N-term

    #4:
    #  mTRAQ@K: mTRAQ:13C(3)15N(1)@K
    #  mTRAQ@Any_N-term: mTRAQ:13C(3)15N(1)@Any_N-term

    #8:
    #  mTRAQ@K: mTRAQ:13C(6)15N(2)@K
    #  mTRAQ@Any_N-term: mTRAQ:13C(6)15N(2)@Any_N-term

    #12:
    #  mTRAQ@K: mTRAQ:d12@K
    #  mTRAQ@Any_N-term: mTRAQ:d12@Any_N-term



multiplexing:
  enabled: False
  target_channels: '4,8'
  decoy_channel: 12
  reference_channel: 0
  competetive_scoring: True

fdr:
  fdr: 0.01
  group_level: 'proteins'
  competetive_scoring: true
  keep_decoys: false
  channel_wise_fdr: false
  inference_strategy: "heuristic"

search_output:
  peptide_level_lfq: false
  precursor_level_lfq: false
  min_k_fragments: 12
  min_correlation: 0.9
  num_samples_quadratic: 50
  min_nonnan: 3
  normalize_lfq: True
  # can be either "parquet" or "tsv"
  file_format: "tsv"

# Configuration for the optimization of search parameters. These parameters should not normally be adjusted and are for the use of experienced users only.
optimization:
  # The order in which to perform optimization. Should be a list of lists of parameter names
  # Example:
    # order_of_optimization:
    #   - - "rt_error"
    #   - - "ms2_error"
    #   - - "ms1_error"
    #   - - "mobility_error"
  # The above means that first rt_error is optimized, then ms2_error, then ms1_error, and finally mobility_error. (Other examples are shown in Python list format rather than YAML format to save space.)
  # Example: [['ms1_error', 'ms2_error', 'rt_error', 'mobility_error']] means that all parameters are optimized simultaneously.
  # Example: [["ms2_error"], ["rt_error"], ["ms1_error"], ["mobility_error"]] means that the parameters are optimized sequentially in the order given.
  # Example: [["rt_error"], ["ms1_error", "ms2_error"]] means that first rt_error is optimized, then ms1_error and ms2_error are optimized simultaneously, and mobility_error is not optimized at all.
  # If order_of_optimization is null, first all targeted optimizers run simultaneously, then any remaining automatic optimizers run sequentially in the order [["ms2_error"], ["rt_error"], ["ms1_error"], ["mobility_error"]]
  order_of_optimization: null

  # Parameters for the update rule for each parameter:
  #   - update_percentile_range: the percentile interval to use (as a decimal)
  #   - update_factor: the factor by which to multiply the result from the percentile interval to get the new parameter value for the next round of search
<<<<<<< HEAD
  #   - try_narrower_parameters: if True, the optimization will try narrower parameters until a substantial (as determined by maximal_decrease) decrease in the feature used for optimization is observed.
  #   - maximal_decrease: the maximal decrease of the parameter value before stopping optimization (only relevant if favour_narrower_parameter is True).
  #     For example, a value of 0.2 indicates up to 20% decrease from the previous parameter is permissible.
  #   - favour_narrower_optimum: if True, the optimization will not take the value that maximizes the feature used for optimization, but instead the smallest value compatible with the maximum_decrease_from_maximum value.
  #     This setting can be useful for optimizing parameters for which many parameter values have similar feature values and therefore favouring narrower parameters helps to overcome noise.
  #   - maximum_decrease_from_maximum: the maximum proportional decrease from the maximum value of the parameter that the designated optimum should have (only relevant if favour_narrower_optimum is True).
  #     For example, a value of 0.1 indicates that the optimum should no more than 10% less than the maximum value.
=======
  #   - favour_narrower_parameter: if True, the optimization will not take the value that maximizes the feature used for optimization, but instead the smallest value compatible with the minimum_proportion_of_maximum value.
  #       This setting can be useful for optimizing parameters for which many parameter values have similar feature values and therefore favouring narrower parameters helps to overcome noise.
  #   - maximal_decrease: the maximal decrease of the parameter value before stopping optimization (only relevant if favour_narrower_parameter is True)
  #   - minimum_proportion_of_maximum: the minimum proportion of the maximum value of the parameter that the designated optimum should have (only relevant if favour_narrower_parameter is True)
  #   - perform_golden_section_search: if True, a golden section search is performed after the normal optimization to find the optimal parameter value.
  #   - tolerance_for_golden_section_search: the precision which the golden section search will reach assuming convexity of the underlying function.
>>>>>>> d8e71464
  ms2_error:
      targeted_update_percentile_range: 0.95
      targeted_update_factor: 1.0
      automatic_update_percentile_range: 0.99
      automatic_update_factor: 1.1
<<<<<<< HEAD
      try_narrower_values: False
      maximal_decrease: 0.2
      favour_narrower_optimum: False
      maximum_decrease_from_maximum: 0.1
=======
      use_generous_convergence_criteria: True
      maximal_decrease: 0.6
      favour_narrower_parameter: False
      maximum_deviation_from_maximum: 0.1
      perform_golden_section_search: True
      tolerance_for_golden_section_search: 1

>>>>>>> d8e71464
  ms1_error:
      targeted_update_percentile_range: 0.95
      targeted_update_factor: 1.0
      automatic_update_percentile_range: 0.99
      automatic_update_factor: 1.1
<<<<<<< HEAD
      try_narrower_values: False
      maximal_decrease: 0.2
      favour_narrower_optimum: False
      maximum_decrease_from_maximum: 0.1
=======
      use_generous_convergence_criteria: False
      maximal_decrease: 0.2
      favour_narrower_parameter: False
      maximum_deviation_from_maximum: 0.1
      perform_golden_section_search: True
      tolerance_for_golden_section_search: 1

>>>>>>> d8e71464
  mobility_error:
      targeted_update_percentile_range: 0.95
      targeted_update_factor: 1.0
      automatic_update_percentile_range: 0.99
      automatic_update_factor: 1.1
<<<<<<< HEAD
      try_narrower_values: False
      maximal_decrease: 0.2
      favour_narrower_optimum: False
      maximum_decrease_from_maximum: 0.1
=======
      use_generous_convergence_criteria: False
      maximal_decrease: 0.2
      favour_narrower_parameter: False
      maximum_deviation_from_maximum: 0.1
      perform_golden_section_search: False
      tolerance_for_golden_section_search: 0.01

>>>>>>> d8e71464
  rt_error:
      targeted_update_percentile_range: 0.95
      targeted_update_factor: 1.0
      automatic_update_percentile_range: 0.99
      automatic_update_factor: 1.1
<<<<<<< HEAD
      try_narrower_values: True
      maximal_decrease: 0.2
      favour_narrower_optimum: True
      maximum_decrease_from_maximum: 0.1
=======
      use_generous_convergence_criteria: True
      maximal_decrease: 0.6
      favour_narrower_parameter: True
      maximum_deviation_from_maximum: 0.1
      perform_golden_section_search: False
      tolerance_for_golden_section_search: 40
>>>>>>> d8e71464

# configuration for the optimization manager
# initial parameters, will be optimized
optimization_manager:
  fwhm_rt: 5
  fwhm_mobility: 0.01
  score_cutoff: 0

# This section controls transfer learning
# currently only the library is created with transfer learning
transfer_library:
  # if true, the library is created for transfer learning
  enabled: False

  # semicolon separated list of fragment types to include in the library. possible values are 'a', 'b', 'c', 'x', 'y', 'z'
  fragment_types: 'b;y'

  # maximum charge for fragments
  max_charge: 2

  # If a given precursor appears multiple times in an experiment,
  # only the top_k_samples with the highest scores are included in the library
  top_k_samples: 3

  # (experimental) Perform advanced rt calibration:
  # If set to false retention times will be normalised by the maximum retention time observed in the experiment
  # If set to true, a combination of maximum normalisation and deviation from the calibration curve will be used
  norm_delta_max: true

  # Use only precursors for ms2 training with a median XIC correlation above this threshold
  precursor_correlation_cutoff: 0.5

  # include only fragments with a XIC correlation at least 0.75 of the median for all fragments
  fragment_correlation_ratio: 0.75

transfer_learning:

  # if true, a custom peptdeep model will be created using the transfer learned library
  enabled: False

  # number of precursors per batch
  batch_size: 2000

  # maximum learning rate per batch.
  # The maximum learning rate will be reached after a warmup phase and decreased using a plateau scheduler
  max_lr: 0.0001

 # Fraction of dataset used for training
  train_fraction: 0.7

  # Fraction of dataset used for validation
  validation_fraction: 0.2

  # Fraction of dataset used for testing
  test_fraction: 0.1

  # test every n intervals
  test_interval: 1

  # learning rate patience after which the lr will be halved
  lr_patience: 3

  # maximum number of epochs
  epochs: 51

  # number of warmup epochs during which the lr is ramped up
  warmup_epochs: 5

  # normalised collision energy encoded during training
  nce: 25

  # instrument type encoded during training
  instrument: 'Lumos'

# configuration for the calibration manager
# the config has to start with the calibration keyword and consists of a list of calibration groups.
# each group consists of datapoints which have multiple properties.
# This can be for example precursors (mz, rt ...), fragments (mz, ...), quadrupole (transfer_efficiency)
calibration_manager:
  - name: fragment
    estimators:
      - name: mz
        model: LOESSRegression
        model_args:
          n_kernels: 2
        input_columns:
          - mz_library
        target_columns:
          - mz_observed
        output_columns:
          - mz_calibrated
        transform_deviation: 1e6
  - name: precursor
    estimators:
        - name: mz
          model: LOESSRegression
          model_args:
            n_kernels: 2
          input_columns:
            - mz_library
          target_columns:
            - mz_observed
          output_columns:
            - mz_calibrated
          transform_deviation: 1e6
        - name: rt
          model: LOESSRegression
          model_args:
            n_kernels: 6
          input_columns:
            - rt_library
          target_columns:
            - rt_observed
          output_columns:
            - rt_calibrated
        - name: mobility
          model: LOESSRegression
          model_args:
            n_kernels: 2
          input_columns:
            - mobility_library
          target_columns:
            - mobility_observed
          output_columns:
            - mobility_calibrated<|MERGE_RESOLUTION|>--- conflicted
+++ resolved
@@ -256,7 +256,6 @@
   # Parameters for the update rule for each parameter:
   #   - update_percentile_range: the percentile interval to use (as a decimal)
   #   - update_factor: the factor by which to multiply the result from the percentile interval to get the new parameter value for the next round of search
-<<<<<<< HEAD
   #   - try_narrower_parameters: if True, the optimization will try narrower parameters until a substantial (as determined by maximal_decrease) decrease in the feature used for optimization is observed.
   #   - maximal_decrease: the maximal decrease of the parameter value before stopping optimization (only relevant if favour_narrower_parameter is True).
   #     For example, a value of 0.2 indicates up to 20% decrease from the previous parameter is permissible.
@@ -264,89 +263,50 @@
   #     This setting can be useful for optimizing parameters for which many parameter values have similar feature values and therefore favouring narrower parameters helps to overcome noise.
   #   - maximum_decrease_from_maximum: the maximum proportional decrease from the maximum value of the parameter that the designated optimum should have (only relevant if favour_narrower_optimum is True).
   #     For example, a value of 0.1 indicates that the optimum should no more than 10% less than the maximum value.
-=======
-  #   - favour_narrower_parameter: if True, the optimization will not take the value that maximizes the feature used for optimization, but instead the smallest value compatible with the minimum_proportion_of_maximum value.
-  #       This setting can be useful for optimizing parameters for which many parameter values have similar feature values and therefore favouring narrower parameters helps to overcome noise.
-  #   - maximal_decrease: the maximal decrease of the parameter value before stopping optimization (only relevant if favour_narrower_parameter is True)
-  #   - minimum_proportion_of_maximum: the minimum proportion of the maximum value of the parameter that the designated optimum should have (only relevant if favour_narrower_parameter is True)
-  #   - perform_golden_section_search: if True, a golden section search is performed after the normal optimization to find the optimal parameter value.
-  #   - tolerance_for_golden_section_search: the precision which the golden section search will reach assuming convexity of the underlying function.
->>>>>>> d8e71464
   ms2_error:
       targeted_update_percentile_range: 0.95
       targeted_update_factor: 1.0
       automatic_update_percentile_range: 0.99
       automatic_update_factor: 1.1
-<<<<<<< HEAD
       try_narrower_values: False
       maximal_decrease: 0.2
       favour_narrower_optimum: False
       maximum_decrease_from_maximum: 0.1
-=======
-      use_generous_convergence_criteria: True
-      maximal_decrease: 0.6
-      favour_narrower_parameter: False
-      maximum_deviation_from_maximum: 0.1
-      perform_golden_section_search: True
+      perform_golden_section_search: False
       tolerance_for_golden_section_search: 1
-
->>>>>>> d8e71464
   ms1_error:
       targeted_update_percentile_range: 0.95
       targeted_update_factor: 1.0
       automatic_update_percentile_range: 0.99
       automatic_update_factor: 1.1
-<<<<<<< HEAD
       try_narrower_values: False
       maximal_decrease: 0.2
       favour_narrower_optimum: False
       maximum_decrease_from_maximum: 0.1
-=======
-      use_generous_convergence_criteria: False
-      maximal_decrease: 0.2
-      favour_narrower_parameter: False
-      maximum_deviation_from_maximum: 0.1
-      perform_golden_section_search: True
+      perform_golden_section_search: False
       tolerance_for_golden_section_search: 1
-
->>>>>>> d8e71464
   mobility_error:
       targeted_update_percentile_range: 0.95
       targeted_update_factor: 1.0
       automatic_update_percentile_range: 0.99
       automatic_update_factor: 1.1
-<<<<<<< HEAD
       try_narrower_values: False
       maximal_decrease: 0.2
       favour_narrower_optimum: False
       maximum_decrease_from_maximum: 0.1
-=======
-      use_generous_convergence_criteria: False
-      maximal_decrease: 0.2
-      favour_narrower_parameter: False
-      maximum_deviation_from_maximum: 0.1
       perform_golden_section_search: False
       tolerance_for_golden_section_search: 0.01
-
->>>>>>> d8e71464
   rt_error:
       targeted_update_percentile_range: 0.95
       targeted_update_factor: 1.0
       automatic_update_percentile_range: 0.99
       automatic_update_factor: 1.1
-<<<<<<< HEAD
       try_narrower_values: True
       maximal_decrease: 0.2
       favour_narrower_optimum: True
       maximum_decrease_from_maximum: 0.1
-=======
-      use_generous_convergence_criteria: True
-      maximal_decrease: 0.6
-      favour_narrower_parameter: True
-      maximum_deviation_from_maximum: 0.1
       perform_golden_section_search: False
       tolerance_for_golden_section_search: 40
->>>>>>> d8e71464
 
 # configuration for the optimization manager
 # initial parameters, will be optimized
