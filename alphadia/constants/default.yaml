# configuration for the extraction plan
version: 1

general:
  thread_count: 10
  # maximum number of threads or processes to use per raw file
  reuse_calibration: false
  reuse_quant: false
  astral_ms1: false
  log_level: 'INFO'
  wsl: false
  mmap_detector_events: false
  use_gpu: true

library_loading:
  rt_heuristic: 180
  # if retention times are reported in absolute units, the rt_heuristic defines rt is interpreted as minutes or seconds

library_prediction:
  predict: False
  enzyme: trypsin
  fixed_modifications: 'Carbamidomethyl@C'
  variable_modifications: 'Oxidation@M;Acetyl@Protein N-term'
  max_var_mod_num: 2
  missed_cleavages: 1
  precursor_len:
    - 7
    - 35
  precursor_charge:
    - 2
    - 4
  precursor_mz:
    - 400
    - 1200
  fragment_mz:
    - 200
    - 2000
  nce: 25.0
  # semicolon separated list of fragment types. Supported types are: a, b, c, x, y, z, b_modloss, y_modloss
  fragment_types: 'b;y'
  # maximum charge state for predicted fragments
  max_fragment_charge: 2
  instrument: Lumos
  save_hdf: True
<<<<<<< HEAD
  checkpoint: None
=======
  checkpoint_folder_path: None
>>>>>>> 30567da6

search:
  channel_filter: '0'
  exclude_shared_ions: True
  compete_for_fragments: True

  target_num_candidates: 2
  target_ms1_tolerance: 15
  target_ms2_tolerance: 15
  target_mobility_tolerance: 0.04
  target_rt_tolerance: 60

  quant_window: 3
  quant_all: True

search_advanced:
  top_k_fragments: 12

calibration:
  min_epochs: 3
  max_epochs: 20
  batch_size: 8000
  recalibration_target: 200
  final_full_calibration: False
  norm_rt_mode: 'linear'

search_initial:
  initial_num_candidates: 1
  initial_ms1_tolerance: 30
  initial_ms2_tolerance: 30
  initial_mobility_tolerance: 0.08
  initial_rt_tolerance: 240

selection_config:
  peak_len_rt: 10.
  sigma_scale_rt: 0.5
  peak_len_mobility: 0.01
  sigma_scale_mobility: 1.

  top_k_precursors: 3
  kernel_size: 30

  f_mobility: 1.0
  f_rt: 0.99
  center_fraction: 0.5
  min_size_mobility: 8
  min_size_rt: 3
  max_size_mobility: 20
  max_size_rt: 15

  group_channels: False
  use_weighted_score: True

  join_close_candidates: False
  join_close_candidates_scan_threshold: 0.6
  join_close_candidates_cycle_threshold: 0.6

scoring_config:
  score_grouped: false
  top_k_isotopes: 3
  reference_channel: -1
  precursor_mz_tolerance: 10
  fragment_mz_tolerance: 15

multiplexing:
  multiplexed_quant: False
  target_channels: '4,8'
  decoy_channel: 12
  reference_channel: 0
  competetive_scoring: True

fdr:
  fdr: 0.01
  group_level: 'proteins'
  competetive_scoring: true
  keep_decoys: false
  channel_wise_fdr: false
  inference_strategy: "heuristic"

search_output:
  peptide_level_lfq: false
  precursor_level_lfq: false
  min_k_fragments: 12
  min_correlation: 0.9
  num_samples_quadratic: 50
  min_nonnan: 3
  normalize_lfq: True

# configuration for the optimization manager
# initial parameters, will nbe optimized
optimization_manager:
  fwhm_rt: 5
  fwhm_mobility: 0.01
  score_cutoff: 0

# This section controls transfer learning
# currently only the library is created with transfer learning
transfer_learning:
  # if true, the library is created with transfer learning
  enabled: False

  # semicolon separated list of fragment types to include in the library. possible values are 'a', 'b', 'c', 'x', 'y', 'z'
  fragment_types: 'b;y'

  # maximum charge for fragments
  max_charge: 2

  # If a given precursor appears multiple times in an experiment,
  # only the top_k_samples with the highest scores are included in the library
  top_k_samples: 3

  # (experimental) Perform advanced rt calibration:
  # If set to false retention times will be normalised by the maximum retention time observed in the experiment
  # If set to true, a combination of maximum normalisation and deviation from the calibration curve will be used
  norm_delta_max: true

  # Use only precursors for ms2 training with a median XIC correlation above this threshold
  precursor_correlation_cutoff: 0.5

  # include only fragments with a XIC correlation at least 0.75 of the median for all fragments
  fragment_correlation_ratio: 0.75

# configuration for the calibration manager
# the config has to start with the calibration keyword and consists of a list of calibration groups.
# each group consists of datapoints which have multiple properties.
# This can be for example precursors (mz, rt ...), fragments (mz, ...), quadrupole (transfer_efficiency)
calibration_manager:
  - name: fragment
    estimators:
      - name: mz
        model: LOESSRegression
        model_args:
          n_kernels: 2
        input_columns:
          - mz_library
        target_columns:
          - mz_observed
        output_columns:
          - mz_calibrated
        transform_deviation: 1e6
  - name: precursor
    estimators:
        - name: mz
          model: LOESSRegression
          model_args:
            n_kernels: 2
          input_columns:
            - mz_library
          target_columns:
            - mz_observed
          output_columns:
            - mz_calibrated
          transform_deviation: 1e6
        - name: rt
          model: LOESSRegression
          model_args:
            n_kernels: 6
          input_columns:
            - rt_library
          target_columns:
            - rt_observed
          output_columns:
            - rt_calibrated
        - name: mobility
          model: LOESSRegression
          model_args:
            n_kernels: 2
          input_columns:
            - mobility_library
          target_columns:
            - mobility_observed
          output_columns:
            - mobility_calibrated<|MERGE_RESOLUTION|>--- conflicted
+++ resolved
@@ -42,11 +42,7 @@
   max_fragment_charge: 2
   instrument: Lumos
   save_hdf: True
-<<<<<<< HEAD
-  checkpoint: None
-=======
   checkpoint_folder_path: None
->>>>>>> 30567da6
 
 search:
   channel_filter: '0'
