--- conflicted
+++ resolved
@@ -134,14 +134,6 @@
     composition: C(12)
 
 search:
-<<<<<<< HEAD
-=======
-  channel_filter: "" # will be mapped to "0" -> load all channels
-  exclude_shared_ions: True
-  compete_for_fragments: True
-
-  target_num_candidates: 2
->>>>>>> eb925a76
   # target ms1 tolerance in ppm
   target_ms1_tolerance: 5
   # target ms2 tolerance in ppm
@@ -153,7 +145,8 @@
 
   # === advanced settings ===
   target_num_candidates: 2
-  channel_filter: '0'
+  # filter to apply to the channels. If set to "", all channels will be used.
+  channel_filter: ""
   exclude_shared_ions: True
   compete_for_fragments: True
   # target retention time tolerance in seconds if > 1, or a proportion of the total gradient length if < 1
