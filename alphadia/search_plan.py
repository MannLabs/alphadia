--- conflicted
+++ resolved
@@ -7,11 +7,7 @@
 import pandas as pd
 import yaml
 
-<<<<<<< HEAD
-from alphadia.constants.keys import ConfigKeys, OutputKeys
-=======
-from alphadia.constants.keys import StatOutputKeys
->>>>>>> 6c2fc119
+from alphadia.constants.keys import ConfigKeys, StatOutputKeys
 from alphadia.outputtransform import (
     SearchPlanOutput,
 )
