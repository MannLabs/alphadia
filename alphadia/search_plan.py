"""Search plan for single- and multistep search."""

import os
from collections import defaultdict
from pathlib import Path

import numpy as np
import pandas as pd
import yaml

from alphadia.constants.keys import ConfigKeys, StatOutputCols
from alphadia.exceptions import CustomError
from alphadia.outputtransform.search_plan_output import (
    SearchPlanOutput,
)
from alphadia.reporting import reporting
from alphadia.reporting.logging import print_environment, print_logo
from alphadia.search_step import (
    SearchStep,
    logger,
)

# TODO the names of the steps need to be adjusted
TRANSFER_STEP_NAME = "transfer"
LIBRARY_STEP_NAME = "library"
MBR_STEP_NAME = "mbr"

# TODO we need to make sure basic users settings are compatible with each step in multistep search
# e.g. by printing warning messages on the biggest mistakes

CONSTANTS_FOLDER_PATH = Path(os.path.dirname(__file__)) / "constants"


class SearchPlan:
    """Search plan for single- and multistep search."""

    def __init__(
        self,
        output_directory: str,
        config: dict | None = None,
        cli_params_config: dict | None = None,
    ):
        """Initialize search plan.

        In case of a single step search, this can be considered as a slim wrapper around the SearchStep class.
        In case of a multistep search, this class orchestrates the different steps, their data paths,
         and passes information from one step to the next.

        Parameters
        ----------
        output_directory:
            Output directory.
        config:
            Configuration provided by user (loaded from file and/or dictionary)
        cli_params_config
            config-like dictionary of parameters directly provided by CLI
        """
        reporting.init_logging(output_directory)

        self._output_dir: Path = Path(output_directory)
        self._user_config: dict = config if config is not None else {}
        self._cli_params_config: dict = (
            cli_params_config if cli_params_config is not None else {}
        )

        # these are the default paths if the library step is the only one
        self._library_step_output_dir: Path = self._output_dir

        # multistep search:
        self._multistep_config: dict = {}
        self._transfer_step_output_dir: Path | None = None

        # We read the default values for the transfer_step_enabled and mbr_step_enabled directly from the default.yaml,
        # but then forget about them. They will still end up correctly in the frozen_config.yaml as they are read
        # again from the default.yaml later
        user_config_general = self._user_config.get("general", {})
        with (CONSTANTS_FOLDER_PATH / "default.yaml").open() as f:
            default_config_general = yaml.safe_load(f)["general"]
        self._transfer_step_enabled = user_config_general.get(
            "transfer_step_enabled", default_config_general["transfer_step_enabled"]
        )
        self._mbr_step_enabled = user_config_general.get(
            "mbr_step_enabled", default_config_general["mbr_step_enabled"]
        )

        if self._transfer_step_enabled or self._mbr_step_enabled:
            self._update_paths()
            with (CONSTANTS_FOLDER_PATH / "multistep.yaml").open() as f:
                self._multistep_config = yaml.safe_load(f)

        self._raw_files_with_errors: list[tuple[str, str]] = []

    def _update_paths(self) -> None:
        """Set directories for the different steps.

        If the transfer step is enabled, the quant and library paths for the library step are pointed to the
            output of the transfer step.
        If the mbr step is enabled, the quant and library paths for the mbr step are pointed to the output of the
            library step. Also, the output path for the library step is adjusted to be in a subdirectory of the original output path.
        """

        # in case transfer step is enabled, we need to adjust the library step settings
        if self._transfer_step_enabled:
            self._transfer_step_output_dir = self._output_dir / TRANSFER_STEP_NAME

        # in case mbr step is enabled, we need to adjust the library step settings
        if self._mbr_step_enabled:
            self._library_step_output_dir = self._output_dir / LIBRARY_STEP_NAME

    def run_plan(self):
        """Run the search plan.

        Depending on what steps are to be run, the relevant information (e.g. file paths or thresholds) is passed
        from one to the next step via 'extra config'.
        """
        print_logo()
        print_environment()

        # When multistep is enabled, _multistep_config is guaranteed to be set (line 88)
        extra_config_for_library_step = (
            self._multistep_config[LIBRARY_STEP_NAME]  # type: ignore[index]
            if self._transfer_step_enabled or self._mbr_step_enabled
            else {}
        )

        optimized_values_config = {}
        if self._transfer_step_enabled:
<<<<<<< HEAD
            assert self._transfer_step_output_dir is not None  # type checker

            logger.info(f"Running step '{TRANSFER_STEP_NAME}'")
=======
            logger.info(
                f"=================== Running step '{TRANSFER_STEP_NAME}' ==================="
            )
>>>>>>> b8bc71c7
            # predict library (once for all files, file-independent), search all files (emb. parallel), quantify all files together (combine all files) (outer.sh-steps 1, 2, 3)
            # output: DL model
            self.run_step(
                self._transfer_step_output_dir,
                self._multistep_config[TRANSFER_STEP_NAME],
                TRANSFER_STEP_NAME,
            )

            extra_config_from_transfer_step = {
                "library_prediction": {
                    "peptdeep_model_path": os.path.join(
                        self._transfer_step_output_dir, SearchPlanOutput.TRANSFER_MODEL
                    ),
                    "enabled": True,  # the step following the 'transfer' step needs to have this
                }
            }

            optimized_values_config = self._get_optimized_values_config(
                self._transfer_step_output_dir
            )

            extra_config_for_library_step = (
                extra_config_for_library_step
                | extra_config_from_transfer_step
                | optimized_values_config
            )

        # same as transfer_step
        # output: MBR library
        logger.info(
            f"=================== Running step '{LIBRARY_STEP_NAME}' ==================="
        )
        self.run_step(
            self._library_step_output_dir,
            extra_config_for_library_step,
            LIBRARY_STEP_NAME,
        )

        if self._mbr_step_enabled:
            # (outer.sh-steps 4,5)
            logger.info(
                f"=================== Running step '{MBR_STEP_NAME}' ==================="
            )
            if optimized_values_config == {}:
                optimized_values_config = self._get_optimized_values_config(
                    self._library_step_output_dir
                )

            mbr_step_library_path = str(
                self._library_step_output_dir / f"{SearchPlanOutput.LIBRARY_OUTPUT}.hdf"
            )

            mbr_step_extra_config = (
                self._multistep_config[MBR_STEP_NAME]
                | optimized_values_config
                | {ConfigKeys.LIBRARY_PATH: mbr_step_library_path}
            )
            self.run_step(self._output_dir, mbr_step_extra_config, MBR_STEP_NAME)

        if self._raw_files_with_errors:
            logger.warning(
                "Some raw files could not be processed. Please consult the log for individual errors:"
            )
            for step, raw_file in self._raw_files_with_errors:
                logger.warning(f"  {raw_file}  failed at step '{step}'")

            raise CustomError("Some raw files had errors.")

        logger.info("=================== Search Finished ===================")

    def run_step(
        self,
        output_directory: Path,
        extra_config: dict,
        step_name: str,
    ) -> None:
        """Run a single step of the search plan."""
        step = SearchStep(
            output_folder=str(output_directory),
            config=self._user_config,
            cli_config=self._cli_params_config,
            extra_config=extra_config,
            step_name=step_name,
        )
        raw_files_with_errors = step.run()
        self._raw_files_with_errors.extend(raw_files_with_errors)

    @staticmethod
    def _get_optimized_values_config(output_folder: Path) -> dict:
        """Extract optimized values from a previous step and return an update to the config."""

        df = pd.read_csv(
            output_folder / f"{SearchPlanOutput.STAT_OUTPUT}.tsv", sep="\t"
        )
        target_ms1_tolerance = np.nanmedian(
            df[f"{StatOutputCols.OPTIMIZATION_PREFIX}{StatOutputCols.MS1_ERROR}"]
        )
        target_ms2_tolerance = np.nanmedian(
            df[f"{StatOutputCols.OPTIMIZATION_PREFIX}{StatOutputCols.MS2_ERROR}"]
        )

        if np.isnan(target_ms1_tolerance) and np.isnan(target_ms2_tolerance):
            logger.warning(
                "Could not extract target_ms1_tolerance and target_ms2_tolerance from previous step."
            )
            return {}

        extra_config = defaultdict(dict)

        if not np.isnan(target_ms1_tolerance):
            extra_config["search"]["target_ms1_tolerance"] = target_ms1_tolerance

        if not np.isnan(target_ms2_tolerance):
            extra_config["search"]["target_ms2_tolerance"] = target_ms2_tolerance

        # Notes:
        # - ms1 & ms2 's calibration is valid across all steps, not dependent on transfer learning
        # - target_mobility_tolerance and target_rt_tolerance should be reoptimized with the lib resulting from transfer learning step

        logger.info(f"Extracted extra_config from previous step: {extra_config}")
        return dict(extra_config)<|MERGE_RESOLUTION|>--- conflicted
+++ resolved
@@ -125,15 +125,12 @@
 
         optimized_values_config = {}
         if self._transfer_step_enabled:
-<<<<<<< HEAD
             assert self._transfer_step_output_dir is not None  # type checker
 
-            logger.info(f"Running step '{TRANSFER_STEP_NAME}'")
-=======
             logger.info(
                 f"=================== Running step '{TRANSFER_STEP_NAME}' ==================="
             )
->>>>>>> b8bc71c7
+
             # predict library (once for all files, file-independent), search all files (emb. parallel), quantify all files together (combine all files) (outer.sh-steps 1, 2, 3)
             # output: DL model
             self.run_step(
