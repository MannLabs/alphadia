--- conflicted
+++ resolved
@@ -345,7 +345,6 @@
 
         return input
 
-<<<<<<< HEAD
     def __init__(
             self,
             top_k_fragments : int = 12,
@@ -366,12 +365,6 @@
         self.top_k_fragments = top_k_fragments
         self.min_fragment_intensity = min_fragment_intensity
 
-=======
-
-class FlattenLibrary(ProcessingStep):
-    def __init__(self) -> None:
-        """Convert a `SpecLibBase` object into a `SpecLibFlat` object."""
->>>>>>> 1a35797a
         super().__init__()
 
     def validate(self, input: SpecLibBase) -> bool:
@@ -381,19 +374,9 @@
     def forward(self, input: SpecLibBase) -> SpecLibFlat:
         """Convert a `SpecLibBase` object into a `SpecLibFlat` object."""
 
-<<<<<<< HEAD
         input._fragment_cardinality_df = fragment.calc_fragment_cardinality(input.precursor_df, input._fragment_mz_df)
         output = SpecLibFlat(min_fragment_intensity=self.min_fragment_intensity, keep_top_k_fragments=self.top_k_fragments)
         output.parse_base_library(input, custom_df={'cardinality':input._fragment_cardinality_df})
-=======
-        input._fragment_cardinality_df = fragment.calc_fragment_cardinality(
-            input.precursor_df, input._fragment_mz_df
-        )
-        output = SpecLibFlat(min_fragment_intensity=0.0001, keep_top_k_fragments=100)
-        output.parse_base_library(
-            input, custom_df={"cardinality": input._fragment_cardinality_df}
-        )
->>>>>>> 1a35797a
         return output
 
 
