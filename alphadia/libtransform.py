# native imports
import logging
import os
import typing
from functools import reduce
from pathlib import Path

# third party imports
import numpy as np
import pandas as pd
from alphabase.constants.modification import MOD_DF

# alpha family imports
from alphabase.peptide import fragment
from alphabase.peptide.fragment import get_charged_frag_types
from alphabase.protein import fasta
from alphabase.protein.fasta import protease_dict
from alphabase.spectral_library.base import SpecLibBase
from alphabase.spectral_library.decoy import decoy_lib_provider
from alphabase.spectral_library.flat import SpecLibFlat
from alphabase.spectral_library.reader import LibraryReaderBase
from peptdeep.pretrained_models import ModelManager
from peptdeep.protein.fasta import PredictSpecLibFasta

# alphadia imports
from alphadia import utils, validate

logger = logging.getLogger()


class ProcessingStep:
    def __init__(self) -> None:
        """Base class for processing steps. Each implementation must implement the `validate` and `forward` method.
        Processing steps can be chained together in a ProcessingPipeline."""

    def __call__(self, *args: typing.Any) -> typing.Any:
        """Run the processing step on the input object."""
        logger.info(f"Running {self.__class__.__name__}")
        if self.validate(*args):
            return self.forward(*args)
        else:
            logger.critical(
                f"Input {args} failed validation for {self.__class__.__name__}"
            )
            raise ValueError(
                f"Input {args} failed validation for {self.__class__.__name__}"
            )

    def validate(self, *args: typing.Any) -> bool:
        """Validate the input object."""
        raise NotImplementedError("Subclasses must implement this method")

    def forward(self, *args: typing.Any) -> typing.Any:
        """Run the processing step on the input object."""
        raise NotImplementedError("Subclasses must implement this method")


class ProcessingPipeline:
    def __init__(self, steps: list[ProcessingStep]) -> None:
        """Processing pipeline for loading and transforming spectral libraries.
        The pipeline is a list of ProcessingStep objects. Each step is called in order and the output of the previous step is passed to the next step.

        Example:
        ```
        pipeline = ProcessingPipeline([
            DynamicLoader(),
            PrecursorInitializer(),
            AnnotateFasta(fasta_path_list),
            IsotopeGenerator(),
            DecoyGenerator(),
            RTNormalization()
        ])

        library = pipeline(input_path)
        ```
        """
        self.steps = steps

    def __call__(self, input: typing.Any) -> typing.Any:
        """Run the pipeline on the input object."""
        for step in self.steps:
            input = step(input)
        return input


class DynamicLoader(ProcessingStep):
    def __init__(self, modification_mapping: dict | None = None) -> None:
        """Load a spectral library from a file. The file type is dynamically inferred from the file ending.
        Expects a `str` as input and will return a `SpecLibBase` object.

        Supported file types are:

        **Alphabase hdf5 files**
        The library is loaded into a `SpecLibBase` object and immediately returned.

        **Long format csv files**
        The classical spectral library format as returned by MSFragger.
        It will be imported and converted to a `SpecLibBase` format. This might require additional parsing information.
        """
        if modification_mapping is None:
            modification_mapping = {}
        self.modification_mapping = modification_mapping

    def validate(self, input: str) -> bool:
        """Validate the input object. It is expected that the input is a path to a file which exists."""
        valid = True
        valid &= isinstance(input, str | Path)

        if not os.path.exists(input):
            logger.error(f"Input path {input} does not exist")
            valid = False

        return valid

    def forward(self, input_path: str) -> SpecLibBase:
        """Load the spectral library from the input path. The file type is dynamically inferred from the file ending."""
        # get ending of file
        file_type = Path(input_path).suffix

        if file_type in [".hdf5", ".h5", ".hdf"]:
            logger.info(f"Loading {file_type} library from {input_path}")
            library = SpecLibBase()
            library.load_hdf(input_path, load_mod_seq=True)

        elif file_type in [".csv", ".tsv"]:
            logger.info(f"Loading {file_type} library from {input_path}")
            library = LibraryReaderBase()
            library.add_modification_mapping(self.modification_mapping)
            library.import_file(input_path)

        else:
            raise ValueError(f"File type {file_type} not supported")

        # TODO: this is a hack to get the charged_frag_types from the fragment_mz_df
        # this should be fixed ASAP in alphabase
        library.charged_frag_types = library.fragment_mz_df.columns.tolist()

        return library


class FastaDigest(ProcessingStep):
    def __init__(
        self,
        enzyme: str = "trypsin",
        fixed_modifications: list[str] | None = None,
        variable_modifications: list[str] | None = None,
        missed_cleavages: int = 1,
        precursor_len: list[int] | None = None,
        precursor_charge: list[int] | None = None,
        precursor_mz: list[int] | None = None,
        max_var_mod_num: int = 1,
    ) -> None:
        """Digest a FASTA file into a spectral library.
        Expects a `List[str]` object as input and will return a `SpecLibBase` object.
        """
        if precursor_mz is None:
            precursor_mz = [400, 1200]
        if precursor_charge is None:
            precursor_charge = [2, 4]
        if precursor_len is None:
            precursor_len = [7, 35]
        if variable_modifications is None:
            variable_modifications = ["Oxidation@M", "Acetyl@Prot N-term"]
        if fixed_modifications is None:
            fixed_modifications = ["Carbamidomethyl@C"]
        super().__init__()
        self.enzyme = enzyme
        self.fixed_modifications = fixed_modifications
        self.variable_modifications = variable_modifications
        self.missed_cleavages = missed_cleavages
        self.precursor_len = precursor_len
        self.precursor_charge = precursor_charge
        self.precursor_mz = precursor_mz
        self.max_var_mod_num = max_var_mod_num

    def validate(self, input: list[str]) -> bool:
        if not isinstance(input, list):
            logger.error("Input fasta list is not a list")
            return False
        if len(input) == 0:
            logger.error("Input fasta list is empty")
            return False

        return True

    def forward(self, input: list[str]) -> SpecLibBase:
        frag_types = get_charged_frag_types(["b", "y"], 2)

        model_mgr = ModelManager()

        fasta_lib = PredictSpecLibFasta(
            model_mgr,
            protease=protease_dict[self.enzyme],
            charged_frag_types=frag_types,
            var_mods=self.variable_modifications,
            fix_mods=self.fixed_modifications,
            max_missed_cleavages=self.missed_cleavages,
            max_var_mod_num=self.max_var_mod_num,
            peptide_length_max=self.precursor_len[1],
            peptide_length_min=self.precursor_len[0],
            precursor_charge_min=self.precursor_charge[0],
            precursor_charge_max=self.precursor_charge[1],
            precursor_mz_min=self.precursor_mz[0],
            precursor_mz_max=self.precursor_mz[1],
            decoy=None,
        )
        logger.info("Digesting fasta file")
        fasta_lib.get_peptides_from_fasta_list(input)
        logger.info("Adding modifications")
        fasta_lib.add_modifications()

        fasta_lib.precursor_df["proteins"] = fasta_lib.precursor_df[
            "protein_idxes"
        ].apply(
            lambda x: ";".join(
                [
                    fasta_lib.protein_df["protein_id"].values[int(i)]
                    for i in x.split(";")
                ]
            )
        )
        fasta_lib.precursor_df["genes"] = fasta_lib.precursor_df["protein_idxes"].apply(
            lambda x: ";".join(
                [fasta_lib.protein_df["gene_org"].values[int(i)] for i in x.split(";")]
            )
        )

        fasta_lib.add_charge()
        fasta_lib.hash_precursor_df()
        fasta_lib.calc_precursor_mz()
        fasta_lib.precursor_df = fasta_lib.precursor_df[
            (fasta_lib.precursor_df["precursor_mz"] > self.precursor_mz[0])
            & (fasta_lib.precursor_df["precursor_mz"] < self.precursor_mz[1])
        ]

        logger.info("Removing non-canonical amino acids")
        forbidden = ["B", "J", "X", "Z"]

        masks = []
        for aa in forbidden:
            masks.append(fasta_lib.precursor_df["sequence"].str.contains(aa))
        mask = np.logical_or.reduce(masks)
        fasta_lib.precursor_df = fasta_lib.precursor_df[~mask]

        logger.info(
            f"Fasta library contains {len(fasta_lib.precursor_df):,} precursors"
        )

        return fasta_lib


class PeptDeepPrediction(ProcessingStep):
    def __init__(
        self,
        use_gpu: bool = True,
        mp_process_num: int = 8,
        fragment_mz: list[int] | None = None,
        nce: int = 25,
        instrument: str = "Lumos",
        peptdeep_model_path: str | None = None,
        peptdeep_model_type: str | None = None,
        fragment_types: list[str] | None = None,
        max_fragment_charge: int = 2,
    ) -> None:
        """Predict the retention time of a spectral library using PeptDeep.

        Parameters
        ----------

        use_gpu : bool, optional
            Use GPU for prediction. Default is True.

        mp_process_num : int, optional
            Number of processes to use for prediction. Default is 8.

        fragment_mz : List[int], optional
            MZ range for fragment prediction. Default is [100, 2000].

        nce : int, optional
            Normalized collision energy for prediction. Default is 25.

        instrument : str, optional
            Instrument type for prediction. Default is "Lumos". Must be a valid PeptDeep instrument.

        peptdeep_model_path : str, optional
            Path to a folder containing PeptDeep models. If not provided, the default models will be used.

        peptdeep_model_type : str, optional
            Use other peptdeep models provided by the peptdeep model manager.
            Default is None, which means the default model provided by peptdeep (e.g. "generic" for version 1.4.0) is being used.
            Possible values are ['generic','phospho','digly']

        fragment_types : list[str], optional
            Fragment types to predict. Default is ["b", "y"].

        max_fragment_charge : int, optional
            Maximum charge state to predict. Default is 2.
        """
        if fragment_types is None:
            fragment_types = ["b", "y"]
        if fragment_mz is None:
            fragment_mz = [100, 2000]
        super().__init__()
        self.use_gpu = use_gpu
        self.fragment_mz = fragment_mz
        self.nce = nce
        self.instrument = instrument
        self.mp_process_num = mp_process_num
        self.peptdeep_model_path = peptdeep_model_path
        self.peptdeep_model_type = peptdeep_model_type

        self.fragment_types = fragment_types
        self.max_fragment_charge = max_fragment_charge

    def validate(self, input: list[str]) -> bool:
        return True

    def forward(self, input: SpecLibBase) -> SpecLibBase:
        charged_frag_types = get_charged_frag_types(
            self.fragment_types, self.max_fragment_charge
        )

        input.charged_frag_types = charged_frag_types

        device = utils.get_torch_device(self.use_gpu)

        model_mgr = ModelManager(device=device)

<<<<<<< HEAD
        # will load other model than default generic
        if (
            self.peptdeep_model_type
        ):  # TODO: why is this not required if peptdeep_model_type == None?
=======
        if self.peptdeep_model_type:
>>>>>>> a136f174
            logging.info(f"Loading PeptDeep models of type {self.peptdeep_model_type}")
            model_mgr.load_installed_models(self.peptdeep_model_type)
        else:
            logging.info("Using PeptDeep default model.")

        if self.peptdeep_model_path:
            if not os.path.exists(self.peptdeep_model_path):
                raise ValueError(
                    f"PeptDeep model checkpoint folder {self.peptdeep_model_path} does not exist"
                )

            logging.info(f"Loading PeptDeep models from {self.peptdeep_model_path}")
            model_mgr.load_external_models(
                ms2_model_file=os.path.join(self.peptdeep_model_path, "ms2.pth"),
                rt_model_file=os.path.join(self.peptdeep_model_path, "rt.pth"),
                ccs_model_file=os.path.join(self.peptdeep_model_path, "ccs.pth"),
            )

        model_mgr.nce = self.nce
        model_mgr.instrument = self.instrument

        logger.info("Predicting RT, MS2 and mobility")
        res = model_mgr.predict_all(
            input.precursor_df,
            predict_items=["rt", "ms2", "mobility"],
            frag_types=charged_frag_types,
            process_num=self.mp_process_num,
        )

        if "fragment_mz_df" in res:
            logger.info("Adding fragment mz information")
            input._fragment_mz_df = res["fragment_mz_df"][charged_frag_types]

        if "fragment_intensity_df" in res:
            logger.info("Adding fragment intensity information")
            input._fragment_intensity_df = res["fragment_intensity_df"][
                charged_frag_types
            ]

        if "precursor_df" in res:
            logger.info("Adding precursor information")
            input._precursor_df = res["precursor_df"]

        return input


class PrecursorInitializer(ProcessingStep):
    def __init__(self, *args, **kwargs) -> None:
        """Initialize alphabase spectral library with precursor information.
        Expects a `SpecLibBase` object as input and will return a `SpecLibBase` object.
        This step is required for all spectral libraries and will add the `precursor_idx`,`decoy`, `channel` and `elution_group_idx` columns to the precursor dataframe.
        """
        super().__init__(*args, **kwargs)

    def validate(self, input: SpecLibBase) -> bool:
        """Validate the input object. It is expected that the input is a `SpecLibBase` object."""

        valid = isinstance(input, SpecLibBase)

        if len(input.precursor_df) == 0:
            logger.error("Input library has no precursor information")
            valid = False

        if len(input.fragment_intensity_df) == 0:
            logger.error("Input library has no fragment intensity information")
            valid = False

        if len(input.fragment_mz_df) == 0:
            logger.error("Input library has no fragment mz information")
            valid = False

        return valid

    def forward(self, input: SpecLibBase) -> SpecLibBase:
        """Initialize the precursor dataframe with the `precursor_idx`, `decoy`, `channel` and `elution_group_idx` columns."""

        if "decoy" not in input.precursor_df.columns:
            input.precursor_df["decoy"] = 0

        if "channel" not in input.precursor_df.columns:
            input.precursor_df["channel"] = 0

        if "elution_group_idx" not in input.precursor_df.columns:
            input.precursor_df["elution_group_idx"] = np.arange(len(input.precursor_df))

        if "precursor_idx" not in input.precursor_df.columns:
            input.precursor_df["precursor_idx"] = np.arange(len(input.precursor_df))

        return input


class AnnotateFasta(ProcessingStep):
    def __init__(
        self,
        fasta_path_list: list[str],
        drop_unannotated: bool = True,
        drop_decoy: bool = True,
    ) -> None:
        """Annotate the precursor dataframe with protein information from a FASTA file.
        Expects a `SpecLibBase` object as input and will return a `SpecLibBase` object.

        Parameters
        ----------

        fasta_path_list : List[str]
            List of paths to FASTA files. Multiple files can be provided and will be merged into a single protein dataframe.

        drop_unannotated : bool, optional
            Drop all precursors which could not be annotated by the FASTA file. Default is True.

        """

        super().__init__()
        self.fasta_path_list = fasta_path_list
        self.drop_unannotated = drop_unannotated
        self.drop_decoy = drop_decoy

    def validate(self, input: SpecLibBase) -> bool:
        """Validate the input object. It is expected that the input is a `SpecLibBase` object and that all FASTA files exist."""
        valid = isinstance(input, SpecLibBase)

        for path in self.fasta_path_list:
            if not os.path.exists(path):
                logger.error(
                    f"Annotation by FASTA failed, input path {path} does not exist"
                )
                valid = False

        return valid

    def forward(self, input: SpecLibBase) -> SpecLibBase:
        """Annotate the precursor dataframe with protein information from a FASTA file."""

        protein_df = fasta.load_fasta_list_as_protein_df(self.fasta_path_list)

        if self.drop_decoy and "decoy" in input.precursor_df.columns:
            logger.info("Dropping decoys from input library before annotation")
            input._precursor_df = input._precursor_df[input._precursor_df["decoy"] == 0]

        input._precursor_df = fasta.annotate_precursor_df(
            input.precursor_df, protein_df
        )

        if self.drop_unannotated and "cardinality" in input._precursor_df.columns:
            input._precursor_df = input._precursor_df[
                input._precursor_df["cardinality"] > 0
            ]

        return input


class DecoyGenerator(ProcessingStep):
    def __init__(self, decoy_type: str = "diann", mp_process_num: int = 8) -> None:
        """Generate decoys for the spectral library.
        Expects a `SpecLibBase` object as input and will return a `SpecLibBase` object.

        Parameters
        ----------

        decoy_type : str, optional
            Type of decoys to generate. Currently only `pseudo_reverse` and `diann` are supported. Default is `diann`.

        """

        super().__init__()
        self.decoy_type = decoy_type
        self.mp_process_num = mp_process_num

    def validate(self, input: SpecLibBase) -> bool:
        """Validate the input object. It is expected that the input is a `SpecLibBase` object."""
        return isinstance(input, SpecLibBase)

    def forward(self, input: SpecLibBase) -> SpecLibBase:
        """Generate decoys for the spectral library."""

        if "decoy" not in input.precursor_df.columns:
            input.precursor_df["decoy"] = 0

        decoy_values = input.precursor_df["decoy"].unique()
        if len(decoy_values) > 1:
            logger.warning(
                "Input library already contains decoys. Skipping decoy generation. \n Please note that decoys generated outside of alphabase are not supported."
            )
            return input

        decoy_lib = decoy_lib_provider.get_decoy_lib(self.decoy_type, input.copy())

        decoy_lib.charged_frag_types = input.charged_frag_types
        decoy_lib.decoy_sequence(mp_process_num=self.mp_process_num)
        decoy_lib.calc_precursor_mz()
        decoy_lib.remove_unused_fragments()
        decoy_lib.calc_fragment_mz_df()
        decoy_lib._precursor_df["decoy"] = 1

        # keep original precursor_idx and only create new ones for decoys
        start_precursor_idx = input.precursor_df["precursor_idx"].max() + 1
        decoy_lib._precursor_df["precursor_idx"] = np.arange(
            start_precursor_idx, start_precursor_idx + len(decoy_lib.precursor_df)
        )

        input.append(decoy_lib)
        input._precursor_df.sort_values("elution_group_idx", inplace=True)
        input._precursor_df.reset_index(drop=True, inplace=True)
        input.precursor_df["precursor_idx"] = np.arange(len(input.precursor_df))
        input.remove_unused_fragments()

        return input


class IsotopeGenerator(ProcessingStep):
    def __init__(self, n_isotopes: int = 4, mp_process_num: int = 8) -> None:
        """Generate isotope information for the spectral library.
        Expects a `SpecLibBase` object as input and will return a `SpecLibBase` object.

        Parameters
        ----------

        n_isotopes : int, optional
            Number of isotopes to generate. Default is 4.

        """
        super().__init__()
        self.n_isotopes = n_isotopes
        self.mp_process_num = mp_process_num

    def validate(self, input: SpecLibBase) -> bool:
        """Validate the input object. It is expected that the input is a `SpecLibBase` object."""
        return isinstance(input, SpecLibBase)

    def forward(self, input: SpecLibBase) -> SpecLibBase:
        """Generate isotope information for the spectral library."""
        existing_isotopes = utils.get_isotope_columns(input.precursor_df.columns)

        if len(existing_isotopes) > 0:
            logger.warning(
                "Input library already contains isotope information. Skipping isotope generation. \n Please note that isotope generation outside of alphabase is not supported."
            )
            return input

        input.calc_precursor_isotope_intensity(
            max_isotope=self.n_isotopes,
            mp_process_num=self.mp_process_num,
        )
        return input


class RTNormalization(ProcessingStep):
    def __init__(self) -> None:
        """Normalize the retention time of the spectral library.
        Expects a `SpecLibBase` object as input and will return a `SpecLibBase` object.
        """
        super().__init__()

    def validate(self, input: SpecLibBase) -> bool:
        """Validate the input object. It is expected that the input is a `SpecLibBase` object."""
        valid = isinstance(input, SpecLibBase)

        if not any(
            [
                col in input.precursor_df.columns
                for col in ["rt", "rt_norm", "rt_norm_pred"]
            ]
        ):
            logger.error(
                "Input library has no RT information. Please enable RT prediction or provide RT information."
            )
            valid = False
        return valid

    def forward(self, input: SpecLibBase) -> SpecLibBase:
        """Normalize the retention time of the spectral library."""
        if len(input.precursor_df) == 0:
            logger.warning(
                "Input library has no precursor information. Skipping RT normalization"
            )
            return input

        if "rt" not in input.precursor_df.columns and (
            "rt_norm" in input.precursor_df.columns
            or "rt_norm_pred" in input.precursor_df.columns
        ):
            logger.warning(
                "Input library already contains normalized RT information. Skipping RT normalization"
            )
            return input

        percentiles = np.percentile(input.precursor_df["rt"], [0.1, 99.9])
        input._precursor_df["rt"] = np.clip(
            input._precursor_df["rt"], percentiles[0], percentiles[1]
        )

        return input


class MultiplexLibrary(ProcessingStep):
    def __init__(self, multiplex_mapping: list, input_channel: str | int | None = None):
        """Initialize the MultiplexLibrary step."""

        self._multiplex_mapping = self._create_multiplex_mapping(multiplex_mapping)
        self._input_channel = input_channel

    @staticmethod
    def _create_multiplex_mapping(multiplex_mapping: list) -> dict:
        """Create a dictionary from the multiplex mapping list."""
        mapping = {}
        for list_item in multiplex_mapping:
            mapping[list_item["channel_name"]] = list_item["modifications"]
        return mapping

    def validate(self, input: str) -> bool:
        """Validate the input object. It is expected that the input is a path to a file which exists."""
        valid = True
        valid &= isinstance(input, SpecLibBase)

        # check if all modifications are valid
        for _, channel_multiplex_mapping in self._multiplex_mapping.items():
            for key, value in channel_multiplex_mapping.items():
                for mod in [key, value]:
                    if mod not in MOD_DF.index:
                        logger.error(f"Modification {mod} not found in input library")
                        valid = False

        if "channel" in input.precursor_df.columns:
            channel_unique = input.precursor_df["channel"].unique()
            if self._input_channel not in channel_unique:
                logger.error(
                    f"Input library does not contain channel {self._input_channel}"
                )
                valid = False

            if (len(channel_unique) > 1) and (self._input_channel is None):
                logger.error(
                    f"Input library contains multiple channels {channel_unique}. Please specify a channel."
                )
                valid = False

        return valid

    def forward(self, input: SpecLibBase) -> SpecLibBase:
        """Apply the MultiplexLibrary step to the input object."""

        if "channel" in input.precursor_df.columns:
            input.precursor_df = input.precursor_df[
                input.precursor_df["channel"] == self._input_channel
            ]

        channel_lib_list = []
        for channel, channel_mod_translations in self._multiplex_mapping.items():
            logger.info(f"Multiplexing library for channel {channel}")
            channel_lib = input.copy()
            for original_mod, channel_mod in channel_mod_translations.items():
                channel_lib._precursor_df["mods"] = channel_lib._precursor_df[
                    "mods"
                ].str.replace(original_mod, channel_mod)
                channel_lib._precursor_df["channel"] = channel

            channel_lib.calc_fragment_mz_df()
            channel_lib_list.append(channel_lib)

        def apply_func(x, y):
            x.append(y)
            return x

        speclib = reduce(lambda x, y: apply_func(x, y), channel_lib_list)
        speclib.remove_unused_fragments()
        return speclib


class FlattenLibrary(ProcessingStep):
    def __init__(
        self, top_k_fragments: int = 12, min_fragment_intensity: float = 0.01
    ) -> None:
        """Convert a `SpecLibBase` object into a `SpecLibFlat` object.

        Parameters
        ----------

        top_k_fragments : int, optional
            Number of top fragments to keep. Default is 12.

        min_fragment_intensity : float, optional
            Minimum intensity threshold for fragments. Default is 0.01.

        """
        self.top_k_fragments = top_k_fragments
        self.min_fragment_intensity = min_fragment_intensity

        super().__init__()

    def validate(self, input: SpecLibBase) -> bool:
        """Validate the input object. It is expected that the input is a `SpecLibBase` object."""
        return isinstance(input, SpecLibBase)

    def forward(self, input: SpecLibBase) -> SpecLibFlat:
        """Convert a `SpecLibBase` object into a `SpecLibFlat` object."""

        input._fragment_cardinality_df = fragment.calc_fragment_cardinality(
            input.precursor_df, input._fragment_mz_df
        )
        output = SpecLibFlat(
            min_fragment_intensity=self.min_fragment_intensity,
            keep_top_k_fragments=self.top_k_fragments,
        )
        output.parse_base_library(
            input, custom_df={"cardinality": input._fragment_cardinality_df}
        )

        return output


class InitFlatColumns(ProcessingStep):
    def __init__(self) -> None:
        """Initialize the columns of a `SpecLibFlat` object for alphadia search.
        Calibratable columns are `mz_library`, `rt_library` and `mobility_library` will be initialized with the first matching column in the input dataframe.
        """

        super().__init__()

    def validate(self, input: SpecLibFlat) -> bool:
        """Validate the input object. It is expected that the input is a `SpecLibFlat` object."""
        return isinstance(input, SpecLibFlat)

    def forward(self, input: SpecLibFlat) -> SpecLibFlat:
        """Initialize the columns of a `SpecLibFlat` object for alphadia search."""

        precursor_columns = {
            "mz_library": ["mz_library", "mz", "precursor_mz"],
            "rt_library": [
                "rt_library",
                "rt",
                "rt_norm",
                "rt_pred",
                "rt_norm_pred",
                "irt",
            ],
            "mobility_library": ["mobility_library", "mobility", "mobility_pred"],
        }

        fragment_columns = {
            "mz_library": ["mz_library", "mz", "predicted_mz"],
        }

        for column_mapping, df in [
            (precursor_columns, input.precursor_df),
            (fragment_columns, input.fragment_df),
        ]:
            for key, value in column_mapping.items():
                for candidate_columns in value:
                    if candidate_columns in df.columns:
                        df.rename(columns={candidate_columns: key}, inplace=True)
                        # break after first match
                        break

        if "mobility_library" not in input.precursor_df.columns:
            input.precursor_df["mobility_library"] = 0
            logger.warning("Library contains no ion mobility annotations")

        validate.precursors_flat_schema(input.precursor_df)
        validate.fragments_flat_schema(input.fragment_df)

        return input


class LogFlatLibraryStats(ProcessingStep):
    def __init__(self) -> None:
        """Log basic statistics of a `SpecLibFlat` object."""
        super().__init__()

    def validate(self, input: SpecLibFlat) -> bool:
        """Validate the input object. It is expected that the input is a `SpecLibFlat` object."""
        return isinstance(input, SpecLibFlat)

    def forward(self, input: SpecLibFlat) -> SpecLibFlat:
        """Validate the input object. It is expected that the input is a `SpecLibFlat` object."""

        logger.info("============ Library Stats ============")
        logger.info(f"Number of precursors: {len(input.precursor_df):,}")

        if "decoy" in input.precursor_df.columns:
            n_targets = len(input.precursor_df.query("decoy == False"))
            n_decoys = len(input.precursor_df.query("decoy == True"))
            logger.info(f"\tthereof targets:{n_targets:,}")
            logger.info(f"\tthereof decoys: {n_decoys:,}")
        else:
            logger.warning("no decoy column was found")

        if "elution_group_idx" in input.precursor_df.columns:
            n_elution_groups = len(input.precursor_df["elution_group_idx"].unique())
            average_precursors_per_group = len(input.precursor_df) / n_elution_groups
            logger.info(f"Number of elution groups: {n_elution_groups:,}")
            logger.info(f"\taverage size: {average_precursors_per_group:.2f}")

        else:
            logger.warning("no elution_group_idx column was found")

        if "proteins" in input.precursor_df.columns:
            n_proteins = len(input.precursor_df["proteins"].unique())
            logger.info(f"Number of proteins: {n_proteins:,}")
        else:
            logger.warning("no proteins column was found")

        if "channel" in input.precursor_df.columns:
            channels = input.precursor_df["channel"].unique()
            n_channels = len(channels)
            logger.info(f"Number of channels: {n_channels:,} ({channels})")

        else:
            logger.warning("no channel column was found, will assume only one channel")

        isotopes = utils.get_isotope_columns(input.precursor_df.columns)

        if len(isotopes) > 0:
            logger.info(f"Isotopes Distribution for {len(isotopes)} isotopes")

        logger.info("=======================================")

        return input


class MbrLibraryBuilder(ProcessingStep):
    def __init__(self, fdr=0.01) -> None:
        super().__init__()
        self.fdr = fdr

    def validate(self, psm_df, base_library) -> bool:
        """Validate the input object. It is expected that the input is a `SpecLibFlat` object."""
        return True

    def forward(self, psm_df, base_library):
        psm_df = psm_df[psm_df["qval"] <= self.fdr]
        psm_df = psm_df[psm_df["decoy"] == 0]

        rt_df = psm_df.groupby("elution_group_idx", as_index=False).agg(
            rt=pd.NamedAgg(column="rt_observed", aggfunc="median"),
            pg=pd.NamedAgg(column="pg", aggfunc="first"),
        )

        mbr_spec_lib = base_library.copy()
        if "rt" in mbr_spec_lib._precursor_df.columns:
            mbr_spec_lib._precursor_df.drop(columns=["rt"], inplace=True)

        mbr_spec_lib._precursor_df = mbr_spec_lib._precursor_df.merge(
            rt_df, on="elution_group_idx", how="right"
        )
        mbr_spec_lib._precursor_df["genes"] = mbr_spec_lib._precursor_df["pg"]
        mbr_spec_lib._precursor_df["proteins"] = mbr_spec_lib._precursor_df["pg"]

        mbr_spec_lib._precursor_df.drop(columns=["pg"], inplace=True)

        mbr_spec_lib.remove_unused_fragments()

        return mbr_spec_lib<|MERGE_RESOLUTION|>--- conflicted
+++ resolved
@@ -326,14 +326,7 @@
 
         model_mgr = ModelManager(device=device)
 
-<<<<<<< HEAD
-        # will load other model than default generic
-        if (
-            self.peptdeep_model_type
-        ):  # TODO: why is this not required if peptdeep_model_type == None?
-=======
         if self.peptdeep_model_type:
->>>>>>> a136f174
             logging.info(f"Loading PeptDeep models of type {self.peptdeep_model_type}")
             model_mgr.load_installed_models(self.peptdeep_model_type)
         else:
