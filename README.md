![Release](https://img.shields.io/badge/release-v1.5.5-brightgreen)
![License](https://img.shields.io/badge/License-Apache-brightgreen)
![Tests](https://github.com/MannLabs/alphadia/workflows/Default%20installation%20and%20tests/badge.svg)
![Deployment](https://github.com/MannLabs/alphadia/workflows/Publish%20on%20PyPi%20and%20release%20on%20GitHub/badge.svg)
![Coverage](https://github.com/MannLabs/alphadia/blob/main/coverage.svg)

<!-- PROJECT LOGO -->
<br />
<div align="center">
  <a href="https://github.com/othneildrew/Best-README-Template">
    <img src="release/logos/alphadia.png" alt="Logo" width="80" height="80">
  </a>

  <h3 align="center">alphaDIA</h3>

  <p align="center">
    <a href="https://github.com/MannLabs/alphadia">Preprint</a>
    ·
    <a href="https://github.com/Mannlabs/alphadia/releases/latest">Download</a>
    ·
    <a href="https://github.com/MannLabs/alphadia/discussions">Discussion</a>
    ·
    <a href="https://github.com/MannLabs/alphadia">Documentation</a>
  </p>
</div>


![preview](assets/preview.gif)

## Table of Contents</summary>
<ol>
  <li>
    <a href="#installation">Installation</a>
    <ul>
      <li><a href="#one-click-gui">One-click GUI</a></li>
      <li><a href="#developer">Developer install</a></li>
    </ul>
  </li>
  <li>
    <a href="#getting-started">Getting started</a>
  </li>
</ol>


## Installation

AlphaDIA can be installed on Windows, macOS and Linux. Please choose the preferred installation:

* [**One-click GUI installation:**](#one-click-gui-installation) Choose this installation if you only want the GUI and/or keep things as simple as possible.

* [**Library and CLI installation:**](#library-and-cli-installation) Choose this installation if you want to use alphaDIA as a library or its command-line interface. You need to be familiar with CLI tools, Conda and Python.
It allows access to all available features of alphaDIA.

* [**Developer installation:**](docs/installation.md#developer-installation) This installation allows to modify alphaDIA's source code directly. Generally, the developer version of alphaDIA outperforms the precompiled versions which makes this the installation of choice for high-throughput experiments.

* [**Docker installation:**](docs/installation.md#use-the-dockerized-version) Choose this for running alphaDIA in a Docker container, which is useful if you want to run it in a cloud environment.


### One-click GUI installation
Currently available for **MacOS** and **Windows**.
You can download the latest release of alphaDIA [here](https://github.com/Mannlabs/alphadia/releases/latest).

* **Windows:** Download the latest `win-x64` build. Save it and double click it to install. If you receive a warning during installation click *Run anyway*.
* **MacOS:** Download the latest `darwin-arm64` build. Please note that alphaDIA currently requires an ARM based M1/2/3 processor for the one-click installer. Save the installer and open the parent folder in Finder. Right-click and select *open*. If you receive a warning during installation click *Open*.

As of now, **Linux** users need follow the steps for the
[developer installation](docs/installation.md#developer-installation) in order to use the GUI.

### Library and CLI installation
If you want to use alphaDIA as a python library (e.g. for importing it into Jupyter notebooks) or only use the command-line interface,
you can install alphaDIA via `pip`. This is currently also the preferred way for Linux users that do not need the GUI.

#### 1. Prerequisites
Please make sure you have a valid installation of conda or miniconda.
We recommend setting up miniconda as described on their [website](https://docs.conda.io/projects/miniconda/en/latest/).

**MacOS/Linux only:** If you want to use `.raw` files on Thermo instruments alphaRaw is required, which depends on Mono. You can find the mono installation instructions [here](https://www.mono-project.com/download/stable/#download-lin). A detailed guide to installing alphaRaw can be found [here](https://github.com/MannLabs/alpharaw#installation).

#### 2. Setting up the environment

For any Python package, it is highly recommended to use a separate [conda virtual environment](https://docs.conda.io/en/latest/), as otherwise dependancy conflicts can occur with already existing packages.

```bash
conda create --name alphadia python=3.9 -y
conda activate alphadia
```



<<<<<<< HEAD
#### 3. Installation
=======
```bash
git clone git@github.com:MannLabs/alphadia.git
cd alphadia
```
>>>>>>> 1df44f89

Finally, alphaDIA and all its dependencies can be installed by
```bash
pip install alphadia[stable]
```
We strongly recommend using the `stable` version, which has all dependencies fixed,
for reasons of reproducibility and integrity.

Alternatively, use
`pip install alphadia`, which comes with less version constraints. This is not recommended, but may be useful to avoid
version clashes if alphaDIA is imported as a library into a defined python requirement.
Note however, that this "loose" version might be affected e.g. by breaking changes of third-party dependencies.

Finally, run `alphadia -v` to check if the installation was successful;
`alphadia -h` will give you a list of command-line options.

<<<<<<< HEAD
=======
```bash
pip install -e .
```

***By using the editable flag `-e`, all modifications to the [alphaDIA source code folder](alphadia ) are directly reflected when running alphaDIA. Note that the alphaDIA folder cannot be moved and/or renamed if an editable version is installed.***

If you want to use the GUI you will need to install all frontend packages using npm.

```bash
cd gui
npm install
```

The GUI can be started by typing
```bash
npm run dev
```
>>>>>>> 1df44f89

---
## Getting started

This guide will show you how to perform your first search using the One-click GUI.
### 1. Prerequisites
Make sure you have installed the GUI using the one-click installer. To verify your installation, open alphaDIA and make sure that the `BundledExecutionEngine` is selected.

<img src="assets/select_engine.gif" alt="Logo" width="400" height="auto">

### 2. Test data

For the first search we will be using a spectral library to search 60SPD bulk HeLa samples on the Orbitrap Astral. Download the test samples and save them: [HeLa library](https://datashare.biochem.mpg.de/s/Uw2yfNSbApfPpTk), [RAW files].(https://datashare.biochem.mpg.de/s/339jg5HtGrwLwDN)

### 3. Search settings

#### Input Files
Import the library `.hdf` file and select the thre `.raw` files. You can select a human `.fasta` file for reannotation but it's generally not recommended for empirical spectral libraries.

#### Method Settings
Although alphaDIA is highly customizable, we will only specify a limited number of settings here. Go to the *Search* settings and make the following changes:
* Number of candidates: 5
* MS1 Tolerance 4ppm
* MS2 Tolerance 7ppm

#### Output files
Select an output folder where the search progress and the final results should be saved.

### 4. Run the search
Click *Run Workflow* to start the search and see the progress.


---
## Troubleshooting

In case of issues, check out the following:

* [Issues](https://github.com/MannLabs/alphadia/issues): Try a few different search terms to find out if a similar problem has been encountered before
* [Discussions](https://github.com/MannLabs/alphadia/discussions): Check if your problem or feature requests has been discussed before.

---
## Citations

There are currently only vague plans to draft a manuscript.

---
## How to contribute

If you like this software, you can give us a [star](https://github.com/MannLabs/alphadia/stargazers) to boost our visibility! All direct contributions are also welcome. Feel free to post a new [issue](https://github.com/MannLabs/alphadia/issues) or clone the repository and create a [pull request](https://github.com/MannLabs/alphadia/pulls) with a new branch. For an even more interactive participation, check out the [discussions](https://github.com/MannLabs/alphadia/discussions) and the [the Contributors License Agreement](misc/CLA.md).

---
## Changelog

See the [HISTORY.md](HISTORY.md) for a full overview of the changes made in each version.

---
## About

An open-source Python package of the AlphaPept ecosystem from the [Mann Labs at the Max Planck Institute of Biochemistry](https://www.biochem.mpg.de/mann).

---
## License

AlphaDIA was developed by the [Mann Labs at the Max Planck Institute of Biochemistry](https://www.biochem.mpg.de/mann) and is freely available with an [Apache License](LICENSE.txt). External Python packages (available in the [requirements](requirements) folder) have their own licenses, which can be consulted on their respective websites.

---<|MERGE_RESOLUTION|>--- conflicted
+++ resolved
@@ -85,17 +85,6 @@
 conda activate alphadia
 ```
 
-
-
-<<<<<<< HEAD
-#### 3. Installation
-=======
-```bash
-git clone git@github.com:MannLabs/alphadia.git
-cd alphadia
-```
->>>>>>> 1df44f89
-
 Finally, alphaDIA and all its dependencies can be installed by
 ```bash
 pip install alphadia[stable]
@@ -110,27 +99,6 @@
 
 Finally, run `alphadia -v` to check if the installation was successful;
 `alphadia -h` will give you a list of command-line options.
-
-<<<<<<< HEAD
-=======
-```bash
-pip install -e .
-```
-
-***By using the editable flag `-e`, all modifications to the [alphaDIA source code folder](alphadia ) are directly reflected when running alphaDIA. Note that the alphaDIA folder cannot be moved and/or renamed if an editable version is installed.***
-
-If you want to use the GUI you will need to install all frontend packages using npm.
-
-```bash
-cd gui
-npm install
-```
-
-The GUI can be started by typing
-```bash
-npm run dev
-```
->>>>>>> 1df44f89
 
 ---
 ## Getting started
