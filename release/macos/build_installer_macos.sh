--- conflicted
+++ resolved
@@ -9,14 +9,8 @@
 
 export EAGER_IMPORT=true  # TODO check if this can be removed with newest peptdeep version w/out transformer dependency
 
-<<<<<<< HEAD
-python -m build
 
-# substitute X.Y.Z-devN with X.Y.Z.devN
-WHL_NAME=$(echo "alphadia-1.9.2-py3-none-any.whl" | sed 's/\([0-9][0-9]*\.[0-9][0-9]*\.[0-9][0-9]*\)-dev\([0-9][0-9]*\)/\1.dev\2/g')
-=======
 WHL_NAME=$(cd dist && ls ./*.whl && cd ..)
->>>>>>> 64828d27
 pip install "dist/${WHL_NAME}[stable]"
 
 # Creating the stand-alone pyinstaller folder
