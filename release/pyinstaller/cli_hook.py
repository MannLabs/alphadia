--- conflicted
+++ resolved
@@ -8,16 +8,7 @@
     # catch pyinstaller bug
     # subprocess.CalledProcessError: Command '['/Applications/alphaDIA.app/Contents/Frameworks/alphadia', '-sS', '-c', 'import platform; print(platform.mac_ver()[0])']' returned non-zero exit status 2.
     # [36481] Failed to execute script 'cli_hook' due to unhandled exception!
-<<<<<<< HEAD
     if (sys.argv[1] == "-sS") & (sys.argv[2] == "-c"):
-=======
-    print(sys.argv)
-
-    for i, arg in enumerate(sys.argv):
-        print(i, arg)
-
-    if sys.argv[1] == "-sS" & sys.argv[2] == "-c":
->>>>>>> eaa6cd60
         import platform
 
         print(platform.mac_ver()[0])
