--- conflicted
+++ resolved
@@ -9,13 +9,8 @@
 
 rm -rf dist_pyinstaller build_pyinstaller
 
-<<<<<<< HEAD
-python -m build
-# substitute X.Y.Z-devN with X.Y.Z.devN
-WHL_NAME=$(echo "alphadia-1.9.2-py3-none-any.whl" | sed 's/\([0-9][0-9]*\.[0-9][0-9]*\.[0-9][0-9]*\)-dev\([0-9][0-9]*\)/\1.dev\2/g')
-=======
+
 WHL_NAME=$(cd dist && ls ./*.whl && cd ..)
->>>>>>> 64828d27
 pip install "dist/${WHL_NAME}[stable]"
 
 if [ "${CPU_OR_GPU}" != "GPU" ]; then
