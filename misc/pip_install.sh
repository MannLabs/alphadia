set -e -u

INSTALL_TYPE=$1 # stable, loose, etc..
ENV_NAME=${2:-alphadia}
PYTHON_VERSION=${3:-3.11}
INSTALL_MONO=${4:-false}

<<<<<<< HEAD
conda create -n $ENV_NAME python=$PYTHON_VERSION mono -y
=======
if [ "$INSTALL_MONO" = "true" ]; then
  conda create -n $ENV_NAME python=$PYTHON_VERSION mono -y
else
  conda create -n $ENV_NAME python=$PYTHON_VERSION -y
fi
>>>>>>> 6ad4bde5

if [ "$INSTALL_TYPE" = "loose" ]; then
  INSTALL_STRING=""
else
  INSTALL_STRING="[${INSTALL_TYPE}]"
fi

# print pip environment for reproducibility
conda run -n $ENV_NAME --no-capture-output pip freeze

# conda 'run' vs. 'activate', cf. https://stackoverflow.com/a/72395091
conda run -n $ENV_NAME --no-capture-output pip install -e "../.$INSTALL_STRING"
conda run -n $ENV_NAME --no-capture-output alphadia -v<|MERGE_RESOLUTION|>--- conflicted
+++ resolved
@@ -5,15 +5,11 @@
 PYTHON_VERSION=${3:-3.11}
 INSTALL_MONO=${4:-false}
 
-<<<<<<< HEAD
-conda create -n $ENV_NAME python=$PYTHON_VERSION mono -y
-=======
 if [ "$INSTALL_MONO" = "true" ]; then
   conda create -n $ENV_NAME python=$PYTHON_VERSION mono -y
 else
   conda create -n $ENV_NAME python=$PYTHON_VERSION -y
 fi
->>>>>>> 6ad4bde5
 
 if [ "$INSTALL_TYPE" = "loose" ]; then
   INSTALL_STRING=""
