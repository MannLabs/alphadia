--- conflicted
+++ resolved
@@ -103,11 +103,5 @@
     # save the target subdirectory
     target_subdirectories.append(chunk_folder)
 
-<<<<<<< HEAD
-# return the list of target subdirectories
-for target_subdirectory in target_subdirectories:
-    print(target_subdirectory)
-=======
 # the only return value needed is number of tasks to be distributed by the scheduler
-print(max_tasks)
->>>>>>> a2152311
+print(max_tasks)