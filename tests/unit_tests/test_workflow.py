--- conflicted
+++ resolved
@@ -1020,22 +1020,15 @@
 
     assert len(rt_optimizer.history_df) == 1
 
-<<<<<<< HEAD
-=======
     rt_optimizer.step(calibration_test_df1, calibration_test_df2)
 
     assert rt_optimizer.has_converged is False
 
->>>>>>> a1538a5b
     rt_optimizer.skip()
 
     rt_optimizer.skip()
 
-<<<<<<< HEAD
-    assert len(rt_optimizer.history_df) == 1
-=======
     assert len(rt_optimizer.history_df) == 2
->>>>>>> a1538a5b
     assert rt_optimizer.has_converged is True
 
     rt_optimizer = optimization.TargetedRTOptimizer(
@@ -1055,11 +1048,7 @@
 
     rt_optimizer.step(calibration_test_df1, calibration_test_df2)
 
-<<<<<<< HEAD
     assert rt_optimizer.has_converged is True
-=======
-    assert rt_optimizer.has_converged is True
-
-
-test_optimizer_skipping()
->>>>>>> a1538a5b
+
+
+test_optimizer_skipping()