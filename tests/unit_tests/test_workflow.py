import os
import shutil
import tempfile
from copy import deepcopy
from pathlib import Path

import numpy as np
import pandas as pd
import pytest
import yaml
from alphabase.spectral_library.flat import SpecLibFlat
from sklearn.linear_model import LinearRegression

from alphadia.calibration.models import LOESSRegression
from alphadia.calibration.property import Calibration
from alphadia.fdrexperimental import BinaryClassifierLegacyNewBatching
from alphadia.workflow import base, manager, optimization, peptidecentric, reporting
from alphadia.workflow.config import Config


def test_base_manager():
    my_base_manager = manager.BaseManager()
    assert my_base_manager.path is None
    assert my_base_manager.is_loaded_from_file is False
    assert my_base_manager.is_fitted is False


def test_base_manager_save():
    tmp_path = os.path.join(tempfile.gettempdir(), "my_base_manager.pkl")

    my_base_manager = manager.BaseManager(path=tmp_path)
    my_base_manager.save()
    assert os.path.exists(my_base_manager.path)
    os.remove(my_base_manager.path)


def test_base_manager_load():
    tmp_path = os.path.join(tempfile.gettempdir(), "my_base_manager.pkl")

    my_base_manager = manager.BaseManager(path=tmp_path)
    my_base_manager.save()

    my_base_manager_loaded = manager.BaseManager(path=tmp_path, load_from_file=True)
    assert my_base_manager_loaded.path == my_base_manager.path
    assert my_base_manager_loaded.is_loaded_from_file is True
    assert my_base_manager_loaded.is_fitted is False

    os.remove(my_base_manager.path)


TEST_CONFIG = [
    {
        "name": "precursor",
        "estimators": [
            {
                "name": "mz",
                "model": "LinearRegression",
                "input_columns": ["mz_library"],
                "target_columns": ["mz_observed"],
                "output_columns": ["mz_calibrated"],
                "transform_deviation": 1e6,
            },
            {
                "name": "rt",
                "model": "LOESSRegression",
                "model_args": {"n_kernels": 2},
                "input_columns": ["rt_library"],
                "target_columns": ["rt_observed"],
                "output_columns": ["rt_calibrated"],
                "transform_deviation": None,
            },
        ],
    },
    {
        "name": "fragment",
        "estimators": [
            {
                "name": "mz",
                "model": "LinearRegression",
                "input_columns": ["mz_library"],
                "target_columns": ["mz_observed"],
                "output_columns": ["mz_calibrated"],
                "transform_deviation": 1e6,
            }
        ],
    },
]


def test_calibration_manager_init():
    # initialize the calibration manager
    temp_path = os.path.join(tempfile.tempdir, "calibration_manager.pkl")
    calibration_manager = manager.CalibrationManager(
        TEST_CONFIG, path=temp_path, load_from_file=False
    )

    assert calibration_manager.path == temp_path
    assert calibration_manager.is_loaded_from_file is False
    assert calibration_manager.is_fitted is False

    assert len(calibration_manager.estimator_groups) == 2
    assert len(calibration_manager.get_estimator_names("precursor")) == 2
    assert len(calibration_manager.get_estimator_names("fragment")) == 1

    assert calibration_manager.get_estimator("precursor", "mz").name == "mz"
    assert calibration_manager.get_estimator("precursor", "rt").name == "rt"
    assert calibration_manager.get_estimator("fragment", "mz").name == "mz"

    assert isinstance(calibration_manager.get_estimator("precursor", "mz"), Calibration)
    assert isinstance(calibration_manager.get_estimator("precursor", "rt"), Calibration)
    assert isinstance(calibration_manager.get_estimator("fragment", "mz"), Calibration)

    assert isinstance(
        calibration_manager.get_estimator("precursor", "mz").function, LinearRegression
    )
    assert isinstance(
        calibration_manager.get_estimator("precursor", "rt").function, LOESSRegression
    )
    assert isinstance(
        calibration_manager.get_estimator("fragment", "mz").function, LinearRegression
    )


def calibration_testdata():
    # create some test data and make sure estimation works
    mz_library = np.linspace(100, 1000, 1000)
    mz_observed = (
        mz_library + np.random.normal(0, 0.001, 1000) + mz_library * 0.00001 + 0.005
    )

    rt_library = np.linspace(0, 100, 1000)
    rt_observed = (
        rt_library + np.random.normal(0, 0.5, 1000) + np.sin(rt_library * 0.05)
    )

    mobility_library = np.linspace(0, 100, 1000)
    mobility_observed = (
        mobility_library
        + np.random.normal(0, 0.5, 1000)
        + np.sin(mobility_library * 0.05)
    )

    isotope_intensity_correlation = np.linspace(0, 100, 1000)

    return pd.DataFrame(
        {
            "mz_library": mz_library,
            "mz_observed": mz_observed,
            "rt_library": rt_library,
            "rt_observed": rt_observed,
            "mobility_library": mobility_library,
            "mobility_observed": mobility_observed,
            "isotope_intensity_correlation": isotope_intensity_correlation,
        }
    ).copy()


def test_calibration_manager_fit_predict():
    temp_path = os.path.join(tempfile.tempdir, "calibration_manager.pkl")
    calibration_manager = manager.CalibrationManager(
        TEST_CONFIG, path=temp_path, load_from_file=False
    )

    test_df = calibration_testdata()

    # fit only the precursor mz calibration
    calibration_manager.fit_predict(test_df, "precursor", plot=False)

    assert "mz_calibrated" in test_df.columns
    assert "rt_calibrated" in test_df.columns
    # will be false as the the fragment mz calibration is not fitted

    assert calibration_manager.is_fitted is False
    assert calibration_manager.is_loaded_from_file is False

    # fit the fragment mz calibration
    calibration_manager.fit(test_df, "fragment", plot=False)

    assert calibration_manager.is_fitted is True


def test_calibration_manager_save_load():
    temp_path = os.path.join(tempfile.tempdir, "calibration_manager.pkl")
    calibration_manager = manager.CalibrationManager(
        TEST_CONFIG, path=temp_path, load_from_file=False
    )

    test_df = calibration_testdata()
    calibration_manager.fit(test_df, "precursor", plot=False)
    calibration_manager.fit(test_df, "fragment", plot=False)

    assert calibration_manager.is_fitted is True
    assert calibration_manager.is_loaded_from_file is False

    calibration_manager.save()

    calibration_manager_loaded = manager.CalibrationManager(
        TEST_CONFIG, path=temp_path, load_from_file=True
    )
    assert calibration_manager_loaded.is_fitted is True
    assert calibration_manager_loaded.is_loaded_from_file is True

    calibration_manager_loaded.predict(test_df, "precursor")

    assert "mz_calibrated" in test_df.columns
    assert "rt_calibrated" in test_df.columns

    os.remove(temp_path)


TEST_OPTIMIZATION_CONFIG = {
    "search_initial": {
        "initial_ms1_tolerance": 4,
        "initial_ms2_tolerance": 7,
        "initial_rt_tolerance": 200,
        "initial_mobility_tolerance": 0.04,
        "initial_num_candidates": 1,
    },
    "optimization_manager": {
        "fwhm_rt": 5,
        "fwhm_mobility": 0.01,
        "score_cutoff": 50,
    },
}


def test_optimization_manager():
    optimization_manager = manager.OptimizationManager(TEST_OPTIMIZATION_CONFIG)

    assert optimization_manager.fwhm_rt == 5
    assert optimization_manager.fwhm_mobility == 0.01

    assert optimization_manager.is_loaded_from_file is False
    assert optimization_manager.is_fitted is False


def test_optimization_manager_rt_proportion():
    TEST_OPTIMIZATION_CONFIG_PROPORTION = deepcopy(TEST_OPTIMIZATION_CONFIG)
    TEST_OPTIMIZATION_CONFIG_PROPORTION["search_initial"]["initial_rt_tolerance"] = 0.5
    optimization_manager = manager.OptimizationManager(
        TEST_OPTIMIZATION_CONFIG_PROPORTION, 1200
    )

    assert optimization_manager.fwhm_rt == 5
    assert optimization_manager.fwhm_mobility == 0.01
    optimization_manager.rt_error = 600

    assert optimization_manager.is_loaded_from_file is False
    assert optimization_manager.is_fitted is False


def test_optimization_manager_save_load():
    temp_path = os.path.join(tempfile.tempdir, "optimization_manager.pkl")

    optimization_manager = manager.OptimizationManager(
        TEST_OPTIMIZATION_CONFIG, path=temp_path, load_from_file=False
    )

    assert optimization_manager.is_loaded_from_file is False
    assert optimization_manager.is_fitted is False

    optimization_manager.save()

    optimization_manager_loaded = manager.OptimizationManager(
        TEST_OPTIMIZATION_CONFIG, path=temp_path, load_from_file=True
    )

    assert optimization_manager_loaded.is_loaded_from_file is True
    assert optimization_manager_loaded.is_fitted is False

    os.remove(temp_path)


def test_optimization_manager_fit():
    temp_path = os.path.join(tempfile.tempdir, "optimization_manager.pkl")
    optimization_manager = manager.OptimizationManager(
        TEST_OPTIMIZATION_CONFIG, path=temp_path, load_from_file=False
    )

    assert optimization_manager.is_loaded_from_file is False
    assert optimization_manager.is_fitted is False

    optimization_manager.fit({"fwhm_cycles": 10, "fwhm_mobility": 0.02})

    assert optimization_manager.is_loaded_from_file is False
    assert optimization_manager.is_fitted is True

    assert optimization_manager.fwhm_cycles == 10
    assert optimization_manager.fwhm_mobility == 0.02

    optimization_manager.save()
    os.remove(temp_path)


@pytest.mark.slow
def test_workflow_base():
    if pytest.test_data is None:
        pytest.skip("No test data found")
        return

    for _, file_list in pytest.test_data.items():
        for file in file_list:
            config_path = os.path.join(
                os.path.dirname(__file__), "..", "..", "misc", "config", "default.yaml"
            )
            with open(config_path) as f:
                config = yaml.safe_load(f)

            config["output"] = tempfile.gettempdir()

            workflow_name = Path(file).stem

            my_workflow = base.WorkflowBase(
                workflow_name,
                config,
            )
            my_workflow.load(file, pd.DataFrame({}))

            assert my_workflow.config["output"] == config["output"]
            assert my_workflow.instance_name == workflow_name
            assert my_workflow.parent_path == os.path.join(
                config["output"], base.TEMP_FOLDER
            )
            assert my_workflow.path == os.path.join(
                my_workflow.parent_path, workflow_name
            )

            assert os.path.exists(my_workflow.path)

            # assert isinstance(my_workflow.dia_data, bruker.TimsTOFTranspose) or isinstance(my_workflow.dia_data, thermo.Thermo)
            assert isinstance(
                my_workflow.calibration_manager, manager.CalibrationManager
            )
            assert isinstance(
                my_workflow.optimization_manager, manager.OptimizationManager
            )

            # os.rmdir(os.path.join(my_workflow.path, my_workflow.FIGURE_PATH))
            # os.rmdir(os.path.join(my_workflow.path))
            shutil.rmtree(os.path.join(my_workflow.parent_path))


FDR_TEST_BASE_CLASSIFIER = BinaryClassifierLegacyNewBatching(
    test_size=0.001, batch_size=2, learning_rate=0.001, epochs=1
)
FDR_TEST_FEATURES = ["feature_a", "feature_b"]


def fdr_testdata(features):
    test_dict = {}

    for feature in features:
        test_dict[feature] = np.random.normal(50, 2, 100)
    test_dict["decoy"] = np.random.randint(0, 2, 100)
    test_dict["precursor_idx"] = np.random.randint(1000, 10000, 100)

    return pd.DataFrame(test_dict)


def test_fdr_manager():
    fdr_manager = manager.FDRManager(FDR_TEST_FEATURES, FDR_TEST_BASE_CLASSIFIER)

    assert fdr_manager.is_loaded_from_file is False
    assert fdr_manager.is_fitted is False

    assert fdr_manager.feature_columns == FDR_TEST_FEATURES
    assert fdr_manager.classifier_base == FDR_TEST_BASE_CLASSIFIER


def test_fdr_manager_fit_predict():
    fdr_manager = manager.FDRManager(FDR_TEST_FEATURES, FDR_TEST_BASE_CLASSIFIER)
    test_features_df = fdr_testdata(FDR_TEST_FEATURES)

    assert len(fdr_manager.classifier_store) == 1

    fdr_manager.fit_predict(
        test_features_df,
        decoy_strategy="precursor",
        competetive=False,
        df_fragments=None,
        dia_cycle=None,
    )

    assert len(fdr_manager.classifier_store) == 2
    assert fdr_manager.current_version == 0
    assert manager.column_hash(FDR_TEST_FEATURES) in fdr_manager.classifier_store

    fdr_manager.fit_predict(
        test_features_df,
        decoy_strategy="precursor",
        competetive=False,
        df_fragments=None,
        dia_cycle=None,
        version=0,
    )

    assert fdr_manager.current_version == 1
    assert fdr_manager.get_classifier(FDR_TEST_FEATURES, 0).fitted is True

    fdr_manager.save_classifier_store(tempfile.tempdir)

    fdr_manager_new = manager.FDRManager(FDR_TEST_FEATURES, FDR_TEST_BASE_CLASSIFIER)
    fdr_manager_new.load_classifier_store(tempfile.tempdir)

    temp_path = os.path.join(
        tempfile.tempdir, f"{manager.column_hash(FDR_TEST_FEATURES)}.pth"
    )

    assert os.path.exists(temp_path)
    assert fdr_manager_new.get_classifier(FDR_TEST_FEATURES).fitted is True

    os.remove(temp_path)


def create_workflow_instance():
    config_base_path = os.path.join(
        Path(__file__).parents[2], "alphadia", "constants", "default.yaml"
    )

    config = Config()
    config.from_yaml(config_base_path)
    config["output"] = tempfile.mkdtemp()
    workflow = peptidecentric.PeptideCentricWorkflow(
        "test",
        config,
    )
    workflow.reporter = reporting.Pipeline(
        backends=[
            reporting.LogBackend(),
            reporting.JSONLBackend(path=workflow.path),
            reporting.FigureBackend(path=workflow.path),
        ]
    )
    workflow._calibration_manager = manager.CalibrationManager(
        workflow.config["calibration_manager"],
        path=os.path.join(workflow.path, workflow.CALIBRATION_MANAGER_PATH),
        load_from_file=workflow.config["general"]["reuse_calibration"],
        reporter=workflow.reporter,
    )

    workflow._optimization_manager = manager.OptimizationManager(
        TEST_OPTIMIZATION_CONFIG,
        path=os.path.join(workflow.path, workflow.OPTIMIZATION_MANAGER_PATH),
        load_from_file=workflow.config["general"]["reuse_calibration"],
        figure_path=os.path.join(workflow.path, workflow.FIGURE_PATH),
        reporter=workflow.reporter,
    )

    workflow.init_fdr_manager()

    class MockOptlock:
        total_elution_groups = 2000

    workflow.optlock = MockOptlock()

    class MockDIAData:
        has_mobility = True
        has_ms1 = True

    workflow._dia_data = MockDIAData()

    return workflow


def test_automatic_ms2_optimizer():
    workflow = create_workflow_instance()

    calibration_test_df1 = calibration_testdata()
    calibration_test_df2 = calibration_testdata()

    workflow.calibration_manager.fit(calibration_test_df2, "fragment", plot=False)

    ms2_optimizer = optimization.AutomaticMS2Optimizer(
        100,
        workflow,
    )

    assert ms2_optimizer.has_converged is False
    assert ms2_optimizer.parameter_name == "ms2_error"

    workflow.fdr_manager._current_version += 1
    ms2_optimizer.step(calibration_test_df1, calibration_test_df2)

    assert len(ms2_optimizer.history_df) == 1

    calibration_test_df1 = pd.concat(
        [calibration_test_df1, pd.DataFrame(calibration_test_df1.loc[0]).T],
        ignore_index=True,
    )
    workflow.fdr_manager._current_version += 1

    assert workflow.optimization_manager.classifier_version == -1

    ms2_optimizer.step(calibration_test_df1, calibration_test_df2)

    calibration_test_df1 = pd.concat(
        [calibration_test_df1, pd.DataFrame(calibration_test_df1.loc[0]).T],
        ignore_index=True,
    )
    workflow.fdr_manager._current_version += 1

    assert workflow.optimization_manager.classifier_version == -1

    ms2_optimizer.step(calibration_test_df1, calibration_test_df2)

    assert ms2_optimizer.has_converged is True
    assert (
        ms2_optimizer.history_df.precursor_proportion_detected
        == pd.Series([1000 / 2000, 1001 / 2000, 1002 / 2000])
    ).all()
    assert (
        workflow.optimization_manager.ms2_error
        == ms2_optimizer.history_df.parameter[
            ms2_optimizer.history_df.precursor_proportion_detected.idxmax()
        ]
    )
    assert workflow.optimization_manager.classifier_version == 2


def test_automatic_rt_optimizer():
    workflow = create_workflow_instance()

    calibration_test_df1 = calibration_testdata()
    calibration_test_df2 = calibration_testdata()

    workflow.calibration_manager.fit(calibration_test_df1, "precursor", plot=False)

    rt_optimizer = optimization.AutomaticRTOptimizer(
        100,
        workflow,
    )

    assert rt_optimizer.has_converged is False
    assert rt_optimizer.parameter_name == "rt_error"

    workflow.fdr_manager._current_version += 1
    rt_optimizer.step(calibration_test_df1, calibration_test_df2)

    assert len(rt_optimizer.history_df) == 1

    calibration_test_df1 = pd.concat(
        [calibration_test_df1, pd.DataFrame(calibration_test_df1.loc[0]).T],
        ignore_index=True,
    )
    workflow.fdr_manager._current_version += 1

    assert workflow.optimization_manager.classifier_version == -1

    rt_optimizer.step(calibration_test_df1, calibration_test_df2)

    calibration_test_df1 = pd.concat(
        [calibration_test_df1, pd.DataFrame(calibration_test_df1.loc[0]).T],
        ignore_index=True,
    )
    workflow.fdr_manager._current_version += 1

    assert workflow.optimization_manager.classifier_version == -1

    rt_optimizer.step(calibration_test_df1, calibration_test_df2)

    assert rt_optimizer.has_converged is True
    assert (
        rt_optimizer.history_df.precursor_proportion_detected
        == pd.Series([1000 / 2000, 1001 / 2000, 1002 / 2000])
    ).all()
    assert (
        workflow.optimization_manager.rt_error
        == rt_optimizer.history_df.parameter[
            rt_optimizer.history_df.precursor_proportion_detected.idxmax()
        ]
    )
    assert workflow.optimization_manager.classifier_version == 2


def test_automatic_ms1_optimizer():
    workflow = create_workflow_instance()

    calibration_test_df1 = calibration_testdata()
    calibration_test_df2 = calibration_testdata()

    workflow.calibration_manager.fit(calibration_test_df1, "precursor", plot=False)

    ms1_optimizer = optimization.AutomaticMS1Optimizer(
        100,
        workflow,
    )

    assert ms1_optimizer.has_converged is False
    assert ms1_optimizer.parameter_name == "ms1_error"

    workflow.fdr_manager._current_version += 1
    ms1_optimizer.step(calibration_test_df1, calibration_test_df2)

    assert len(ms1_optimizer.history_df) == 1

    calibration_test_df1 = pd.concat(
        [calibration_test_df1, pd.DataFrame(calibration_test_df1.loc[0]).T],
        ignore_index=True,
    )
    workflow.fdr_manager._current_version += 1

    assert workflow.optimization_manager.classifier_version == -1

    ms1_optimizer.step(calibration_test_df1, calibration_test_df2)

    calibration_test_df1 = pd.concat(
        [calibration_test_df1, pd.DataFrame(calibration_test_df1.loc[0]).T],
        ignore_index=True,
    )
    workflow.fdr_manager._current_version += 1

    assert workflow.optimization_manager.classifier_version == -1

    ms1_optimizer.step(calibration_test_df1, calibration_test_df2)

    assert ms1_optimizer.has_converged is True
    assert (
        workflow.optimization_manager.ms1_error
        == ms1_optimizer.history_df.parameter[
            ms1_optimizer.history_df.mean_isotope_intensity_correlation.idxmax()
        ]
    )
    assert workflow.optimization_manager.classifier_version == 0


def test_automatic_mobility_optimizer():
    workflow = create_workflow_instance()

    calibration_test_df1 = calibration_testdata()
    calibration_test_df2 = calibration_testdata()

    workflow.calibration_manager.fit(calibration_test_df1, "precursor", plot=False)

    mobility_optimizer = optimization.AutomaticMobilityOptimizer(
        100,
        workflow,
    )

    assert mobility_optimizer.has_converged is False
    assert mobility_optimizer.parameter_name == "mobility_error"

    workflow.fdr_manager._current_version += 1
    mobility_optimizer.step(calibration_test_df1, calibration_test_df2)

    assert len(mobility_optimizer.history_df) == 1

    calibration_test_df1 = pd.concat(
        [calibration_test_df1, pd.DataFrame(calibration_test_df1.loc[0]).T],
        ignore_index=True,
    )
    workflow.fdr_manager._current_version += 1

    assert workflow.optimization_manager.classifier_version == -1
    mobility_optimizer.step(calibration_test_df1, calibration_test_df2)

    calibration_test_df1 = pd.concat(
        [calibration_test_df1, pd.DataFrame(calibration_test_df1.loc[0]).T],
        ignore_index=True,
    )
    workflow.fdr_manager._current_version += 1

    assert workflow.optimization_manager.classifier_version == -1

    mobility_optimizer.step(calibration_test_df1, calibration_test_df2)

    assert mobility_optimizer.has_converged is True
    assert (
        mobility_optimizer.history_df.precursor_proportion_detected
        == pd.Series([1000 / 2000, 1001 / 2000, 1002 / 2000])
    ).all()
    assert (
        workflow.optimization_manager.mobility_error
        == mobility_optimizer.history_df.parameter[
            mobility_optimizer.history_df.precursor_proportion_detected.idxmax()
        ]
    )
    assert workflow.optimization_manager.classifier_version == 2


def test_targeted_ms2_optimizer():
    workflow = create_workflow_instance()

    calibration_test_df1 = calibration_testdata()
    calibration_test_df2 = calibration_testdata()

    workflow.calibration_manager.fit(calibration_test_df1, "precursor", plot=False)

    optimizer = optimization.TargetedMS2Optimizer(
        100,
        7,
        workflow,
    )

    assert optimizer.parameter_name == "ms2_error"

    for current_step in range(workflow.config["calibration"]["min_steps"]):
        assert optimizer.has_converged is False

        workflow.fdr_manager._current_version += 1
        optimizer.step(calibration_test_df1, calibration_test_df2)

        assert workflow.optimization_manager.classifier_version == current_step

    assert optimizer.has_converged is True
    assert workflow.optimization_manager.ms2_error == optimizer.target_parameter


def test_targeted_rt_optimizer():
    workflow = create_workflow_instance()

    calibration_test_df1 = calibration_testdata()
    calibration_test_df2 = calibration_testdata()

    workflow.calibration_manager.fit(calibration_test_df1, "precursor", plot=False)

    optimizer = optimization.TargetedRTOptimizer(
        100,
        7,
        workflow,
    )

    assert optimizer.parameter_name == "rt_error"

    for current_step in range(workflow.config["calibration"]["min_steps"]):
        assert optimizer.has_converged is False

        workflow.fdr_manager._current_version += 1
        optimizer.step(calibration_test_df1, calibration_test_df2)

        assert workflow.optimization_manager.classifier_version == current_step

    assert optimizer.has_converged is True
    assert workflow.optimization_manager.rt_error == optimizer.target_parameter


def test_targeted_ms1_optimizer():
    workflow = create_workflow_instance()

    calibration_test_df1 = calibration_testdata()
    calibration_test_df2 = calibration_testdata()

    workflow.calibration_manager.fit(calibration_test_df1, "precursor", plot=False)

    optimizer = optimization.TargetedMS1Optimizer(
        100,
        7,
        workflow,
    )

    assert optimizer.parameter_name == "ms1_error"

    for current_step in range(workflow.config["calibration"]["min_steps"]):
        assert optimizer.has_converged is False

        workflow.fdr_manager._current_version += 1
        optimizer.step(calibration_test_df1, calibration_test_df2)

        assert workflow.optimization_manager.classifier_version == current_step

    assert optimizer.has_converged is True
    assert workflow.optimization_manager.ms1_error == optimizer.target_parameter


def test_targeted_mobility_optimizer():
    workflow = create_workflow_instance()

    calibration_test_df1 = calibration_testdata()
    calibration_test_df2 = calibration_testdata()

    workflow.calibration_manager.fit(calibration_test_df1, "precursor", plot=False)

    optimizer = optimization.TargetedMobilityOptimizer(
        100,
        7,
        workflow,
    )

    assert optimizer.parameter_name == "mobility_error"

    for current_step in range(workflow.config["calibration"]["min_steps"]):
        assert optimizer.has_converged is False

        workflow.fdr_manager._current_version += 1
        optimizer.step(calibration_test_df1, calibration_test_df2)

        assert workflow.optimization_manager.classifier_version == current_step

    assert optimizer.has_converged is True

    assert workflow.optimization_manager.mobility_error == optimizer.target_parameter


def create_test_library():
    lib = SpecLibFlat()
    precursor_idx = np.arange(100000)
    elution_group_idx = np.concatenate(
        [np.full(2, i, dtype=int) for i in np.arange(len(precursor_idx) / 2)]
    )
    flat_frag_start_idx = precursor_idx * 10
    flat_frag_stop_idx = (precursor_idx + 1) * 10
    lib._precursor_df = pd.DataFrame(
        {
            "elution_group_idx": elution_group_idx,
            "precursor_idx": precursor_idx,
            "flat_frag_start_idx": flat_frag_start_idx,
            "flat_frag_stop_idx": flat_frag_stop_idx,
        }
    )

    lib._fragment_df = pd.DataFrame(
        {
            "precursor_idx": np.arange(0, flat_frag_stop_idx[-1]),
        }
    )

    return lib


def create_test_library_for_indexing():
    lib = SpecLibFlat()
    precursor_idx = np.arange(1000)
    elution_group_idx = np.concatenate(
        [np.full(2, i, dtype=int) for i in np.arange(len(precursor_idx) / 2)]
    )
    flat_frag_start_idx = precursor_idx**2
    flat_frag_stop_idx = (precursor_idx + 1) ** 2
    lib._precursor_df = pd.DataFrame(
        {
            "elution_group_idx": elution_group_idx,
            "precursor_idx": precursor_idx,
            "flat_frag_start_idx": flat_frag_start_idx,
            "flat_frag_stop_idx": flat_frag_stop_idx,
        }
    )

    lib._fragment_df = pd.DataFrame(
        {
            "precursor_idx": np.arange(0, flat_frag_stop_idx[-1]),
        }
    )

    return lib


TEST_OPTLOCK_CONFIG = {
    "calibration": {
        "batch_size": 8000,
        "optimization_lock_target": 200,
    }
}


def test_optlock():
    library = create_test_library()
    optlock = optimization.OptimizationLock(library, TEST_OPTLOCK_CONFIG)

    assert optlock.start_idx == optlock.batch_plan[0][0]

    feature_df = pd.DataFrame({"elution_group_idx": np.arange(0, 1000)})
    fragment_df = pd.DataFrame({"elution_group_idx": np.arange(0, 10000)})

    optlock.update_with_extraction(feature_df, fragment_df)

    assert optlock.total_elution_groups == 1000
    precursor_df = pd.DataFrame(
        {"qval": np.concatenate([np.full(100, 0.005), np.full(1000, 0.05)])}
    )
    optlock.update_with_fdr(precursor_df)

    assert optlock.has_target_num_precursors is False
    assert optlock.previously_calibrated is False
    optlock.update()

    assert optlock.start_idx == optlock.batch_plan[1][0]

    feature_df = pd.DataFrame({"elution_group_idx": np.arange(1000, 2000)})
    fragment_df = pd.DataFrame({"elution_group_idx": np.arange(10000, 20000)})

    optlock.update_with_extraction(feature_df, fragment_df)

    assert optlock.total_elution_groups == 2000

    precursor_df = pd.DataFrame(
        {"qval": np.concatenate([np.full(200, 0.005), np.full(1000, 0.05)])}
    )

    optlock.update_with_fdr(precursor_df)

    assert optlock.has_target_num_precursors is True
    assert optlock.previously_calibrated is False

    optlock.update()

    assert optlock.start_idx == 0

    assert optlock.total_elution_groups == 2000


def test_optlock_batch_idx():
    library = create_test_library()
    optlock = optimization.OptimizationLock(library, TEST_OPTLOCK_CONFIG)

    optlock.batch_plan = [[0, 100], [100, 2000], [2000, 8000]]

    assert optlock.start_idx == 0

    optlock.update()
    assert optlock.start_idx == 100

    optlock.update()
    assert optlock.start_idx == 2000

    precursor_df = pd.DataFrame({"qval": np.full(4500, 0.005)})

    optlock.update_with_fdr(precursor_df)

    optlock.has_target_num_precursors = True
    optlock.update()

    assert optlock.start_idx == 0
    assert optlock.stop_idx == 2000


<<<<<<< HEAD
def test_configurability():
    workflow = create_workflow_instance()
    workflow.config["optimization"].update(
        {
            "order_of_optimization": [
                ["rt_error"],
                ["ms1_error", "ms2_error"],
                ["mobility_error"],
            ],
            "rt_error": {
                "automatic_update_interval": 0.99,
                "automatic_update_factor": 1.3,
            },
            "ms2_error": {
                "automatic_update_interval": 0.80,
                "targeted_update_interval": 0.995,
                "targeted_update_factor": 1.2,
            },
        }
    )
    workflow.config["search"].update(
        {
            "target_rt_tolerance": -1,
        }
    )

    ordered_optimizers = workflow.get_ordered_optimizers()

    assert len(ordered_optimizers) == 3

    assert ordered_optimizers[0][0].parameter_name == "rt_error"
    assert isinstance(ordered_optimizers[0][0], optimization.AutomaticRTOptimizer)
    assert ordered_optimizers[0][0].update_interval == 0.99
    assert ordered_optimizers[0][0].update_factor == 1.3

    assert ordered_optimizers[1][0].parameter_name == "ms1_error"
    assert ordered_optimizers[1][0].update_interval == 0.95
    assert isinstance(ordered_optimizers[1][0], optimization.TargetedMS1Optimizer)

    assert ordered_optimizers[1][1].parameter_name == "ms2_error"
    assert isinstance(ordered_optimizers[1][1], optimization.TargetedMS2Optimizer)
    assert ordered_optimizers[1][1].update_interval == 0.995
    assert ordered_optimizers[1][1].update_factor == 1.2

    assert ordered_optimizers[2][0].parameter_name == "mobility_error"
=======
def test_optlock_reindex():
    library = create_test_library_for_indexing()
    optlock = optimization.OptimizationLock(library, TEST_OPTLOCK_CONFIG)
    optlock.batch_plan = [[0, 100], [100, 200]]
    optlock.set_batch_dfs(
        optlock.elution_group_order[optlock.start_idx : optlock.stop_idx]
    )

    assert (
        (
            optlock.batch_library._precursor_df["flat_frag_stop_idx"].iloc[100]
            - optlock.batch_library._precursor_df["flat_frag_start_idx"].iloc[100]
        )
        == (
            (optlock.batch_library._precursor_df["precursor_idx"].iloc[100] + 1) ** 2
            - optlock.batch_library._precursor_df["precursor_idx"].iloc[100] ** 2
        )
    )  # Since each precursor was set (based on its original ID) to have a number of fragments equal to its original ID squared, the difference between the start and stop index should be equal to the original ID squared (even if the start and stop index have been changed to different values)
    assert (
        optlock.batch_library._fragment_df.iloc[
            optlock.batch_library._precursor_df.iloc[50]["flat_frag_start_idx"]
        ]["precursor_idx"]
        == optlock.batch_library._precursor_df.iloc[50]["precursor_idx"] ** 2
    )  # The original start index of any precursor should be equal to the square of the its original ID
>>>>>>> b53173ea
<|MERGE_RESOLUTION|>--- conflicted
+++ resolved
@@ -921,7 +921,6 @@
     assert optlock.stop_idx == 2000
 
 
-<<<<<<< HEAD
 def test_configurability():
     workflow = create_workflow_instance()
     workflow.config["optimization"].update(
@@ -967,7 +966,8 @@
     assert ordered_optimizers[1][1].update_factor == 1.2
 
     assert ordered_optimizers[2][0].parameter_name == "mobility_error"
-=======
+
+
 def test_optlock_reindex():
     library = create_test_library_for_indexing()
     optlock = optimization.OptimizationLock(library, TEST_OPTLOCK_CONFIG)
@@ -992,4 +992,3 @@
         ]["precursor_idx"]
         == optlock.batch_library._precursor_df.iloc[50]["precursor_idx"] ** 2
     )  # The original start index of any precursor should be equal to the square of the its original ID
->>>>>>> b53173ea
