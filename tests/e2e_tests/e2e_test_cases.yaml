test_cases:
# Explanation of format:
#  - name: some_name
#    config:
#      # add any non-default configuration here
#    raw_data:
#    - source_url: https://source_of_file or folder
#    library:
#    - source_url: https://source_of_file
#    fasta:
#    - source_url: https://source_of_file
#    metrics:
#      # possible selections are all subclasses of the calc_metrics.py:Metrics class

  - name: basic
    config:
      search_initial:
        num_candidates: 1
        rt_tolerance: 300
      search:
        target_num_candidates: 1
        target_ms1_tolerance: 4
        target_ms2_tolerance: 7
        target_rt_tolerance: 100
      calibration:
        batch_size: 1000
    library_path:
#      - source_url: https://datashare.biochem.mpg.de/s/Uw2yfNSbApfPpTk # hela_hybrid.hdf
      - source_url: https://datashare.biochem.mpg.de/s/cNdrN4OJC9AAHhz # hela_hybrid.small.hdf
    raw_paths:
      - source_url: https://datashare.biochem.mpg.de/s/339jg5HtGrwLwDN/download?files=20231017_OA2_TiHe_ADIAMA_HeLa_200ng_Evo011_21min_F-40_05.raw
#      - source_url: https://datashare.biochem.mpg.de/s/339jg5HtGrwLwDN/download?files=20231017_OA2_TiHe_ADIAMA_HeLa_200ng_Evo011_21min_F-40_06.raw
#      - source_url: https://datashare.biochem.mpg.de/s/339jg5HtGrwLwDN/download?files=20231017_OA2_TiHe_ADIAMA_HeLa_200ng_Evo011_21min_F-40_07.raw
    metrics:
      - BasicStats

  - name: multistep
    # see also transfer-dimethyl.md
    config:
      general:
        transfer_step_enabled: True
        mbr_step_enabled: True
      search:
#        target_num_candidates: # mbr: 3
        target_ms1_tolerance: 4
        target_ms2_tolerance: 7
        target_rt_tolerance: 0.5 # mbr: 0
      transfer_learning:
        epochs: 5  # this is reduced to speed the test up a little
      library_prediction:
        enabled: True
        precursor_mz:
          - 380
          - 980
        fixed_modifications: 'Dimethyl@Any_N-term;Dimethyl@K'
        variable_modifications: 'Oxidation@M;Acetyl@Protein_N-term'
        max_var_mod_num: 1 # mbr: 2
        missed_cleavages: 0  # mbr: 1

    # dimethyl data (from tutorial)
    fasta_paths:
      - source_url: https://datashare.biochem.mpg.de/public.php/dav/files/1GiKQSwlPf6YlMm/2024_01_12_human.fasta
    raw_paths:
      - source_url: https://datashare.biochem.mpg.de/public.php/dav/files/1GiKQSwlPf6YlMm/raw_data/20240408_OA1_Evo12_31min_TiHe_SA_H032_E32_F-40_B1.raw
      - source_url: https://datashare.biochem.mpg.de/public.php/dav/files/1GiKQSwlPf6YlMm/raw_data/20240408_OA1_Evo12_31min_TiHe_SA_H032_E32_F-40_B2.raw
      - source_url: https://datashare.biochem.mpg.de/public.php/dav/files/1GiKQSwlPf6YlMm/raw_data/20240408_OA1_Evo12_31min_TiHe_SA_H032_E32_F-40_B3.raw
    metrics:
      - BasicStats

  - name: synchropasef
    config:
      search:
        target_num_candidates: 5
        target_ms1_tolerance: 15
        target_ms2_tolerance: 15
        target_mobility_tolerance: 0.04
        target_rt_tolerance: 50
        quant_window: 6
        quant_all: true
      search_initial:
        num_candidates: 1
        ms1_tolerance: 30
        ms2_tolerance: 30
        mobility_tolerance: 0.08
        rt_tolerance: 240
      search_output:
        save_fragment_quant_matrix: true
    library_path:
      - source_url: https://datashare.biochem.mpg.de/public.php/dav/files/e4jqILnxHPujBBP/MSFragger_library_60SPD_2.tsv
    raw_paths:
      - source_url: https://datashare.biochem.mpg.de/public.php/dav/files/e4jqILnxHPujBBP/20231218_TIMS03_PaSk_SA_K562_syPASEF_200ng_var_IM0713_S1-E7_1_41539.d/?accept=zip
      - source_url: https://datashare.biochem.mpg.de/public.php/dav/files/e4jqILnxHPujBBP/20231218_TIMS03_PaSk_SA_K562_syPASEF_200ng_var_IM0713_S1-F1_1_41545.d/?accept=zip
      - source_url: https://datashare.biochem.mpg.de/public.php/dav/files/e4jqILnxHPujBBP/20231218_TIMS03_PaSk_SA_K562_syPASEF_200ng_var_IM0713_S1-F7_1_41551.d/?accept=zip
    metrics:
      - BasicStats

  - name: astral
    config:
      library_prediction:
        enabled: true
        fixed_modifications: 'Carbamidomethyl@C'
        variable_modifications: 'Oxidation@M;Acetyl@Protein N-term'
        max_var_mod_num: 2
        missed_cleavages: 1
        precursor_mz:
          - 380
          - 980
        nce: 25
        instrument: Lumos
      search:
        target_num_candidates: 3
        target_ms1_tolerance: 4
        target_ms2_tolerance: 7
        target_rt_tolerance: 200
      search_initial:
<<<<<<< HEAD
        num_candidates: 1
        ms1_tolerance: 10
        ms2_tolerance: 15
        rt_tolerance: 300
      search_output:
        peptide_level_lfq: true
        precursor_level_lfq: true
=======
        initial_num_candidates: 1
        initial_ms1_tolerance: 10
        initial_ms2_tolerance: 15
        initial_rt_tolerance: 300
>>>>>>> ae7996f6
    fasta_paths:
      - source_url: https://datashare.biochem.mpg.de/public.php/dav/files/WTu3rFZHNeb3uG2/2024_01_12_human.fasta
    raw_paths:
      - source_url: https://datashare.biochem.mpg.de/public.php/dav/files/WTu3rFZHNeb3uG2/20231024_OA3_TiHe_ADIAMA_HeLa_200ng_Evo01_21min_F-40_iO_before_01.raw
      - source_url: https://datashare.biochem.mpg.de/public.php/dav/files/WTu3rFZHNeb3uG2/20231024_OA3_TiHe_ADIAMA_HeLa_200ng_Evo01_21min_F-40_iO_before_02.raw
      - source_url: https://datashare.biochem.mpg.de/public.php/dav/files/WTu3rFZHNeb3uG2/20231024_OA3_TiHe_ADIAMA_HeLa_200ng_Evo01_21min_F-40_iO_before_03.raw
    metrics:
      - BasicStats


  - name: astral_automatic_calibration
    config:
      library_prediction:
        enabled: true
        fixed_modifications: 'Carbamidomethyl@C'
        variable_modifications: 'Oxidation@M;Acetyl@Protein N-term'
        max_var_mod_num: 2
        missed_cleavages: 1
        precursor_mz:
          - 380
          - 980
        nce: 25
        instrument: Lumos
      search:
        target_num_candidates: 3
        target_ms1_tolerance: -1
        target_ms2_tolerance: -1
        target_rt_tolerance: -1
      search_initial:
<<<<<<< HEAD
        num_candidates: 1
        ms1_tolerance: 100
        ms2_tolerance: 100
        rt_tolerance: 600
      search_output:
        peptide_level_lfq: true
        precursor_level_lfq: true
=======
        initial_num_candidates: 1
        initial_ms1_tolerance: 100
        initial_ms2_tolerance: 100
        initial_rt_tolerance: 600
>>>>>>> ae7996f6
    fasta_paths:
      - source_url: https://datashare.biochem.mpg.de/public.php/dav/files/WTu3rFZHNeb3uG2/2024_01_12_human.fasta
    raw_paths:
      - source_url: https://datashare.biochem.mpg.de/public.php/dav/files/WTu3rFZHNeb3uG2/20231024_OA3_TiHe_ADIAMA_HeLa_200ng_Evo01_21min_F-40_iO_before_01.raw
      - source_url: https://datashare.biochem.mpg.de/public.php/dav/files/WTu3rFZHNeb3uG2/20231024_OA3_TiHe_ADIAMA_HeLa_200ng_Evo01_21min_F-40_iO_before_02.raw
      - source_url: https://datashare.biochem.mpg.de/public.php/dav/files/WTu3rFZHNeb3uG2/20231024_OA3_TiHe_ADIAMA_HeLa_200ng_Evo01_21min_F-40_iO_before_03.raw
    metrics:
      - BasicStats

#  - name: astral_mixed_species
#    config:
#      library_prediction:
#        enabled: true
#        fixed_modifications: 'Carbamidomethyl@C'
#        variable_modifications: 'Oxidation@M;Acetyl@Protein N-term'
#        max_var_mod_num: 2
#        missed_cleavages: 1
#        precursor_mz:
#          - 380
#          - 980
#        nce: 25
#        instrument: Lumos
#      search:
#        target_num_candidates: 3
#        target_ms1_tolerance: 4
#        target_ms2_tolerance: 7
#        target_rt_tolerance: 200
#      search_initial:
#        num_candidates: 1
#        ms1_tolerance: 10
#        ms2_tolerance: 15
#        rt_tolerance: 300
#      search_output:
#        save_fragment_quant_matrix: false
#    library_path:
#      - source_url: https://datashare.biochem.mpg.de/s/Q9D8N2mq8vlzQ1f  #speclib.mbr.hdf
#    raw_paths:
#      - source_url: ...
#    metrics:
#      - BasicStats<|MERGE_RESOLUTION|>--- conflicted
+++ resolved
@@ -113,20 +113,10 @@
         target_ms2_tolerance: 7
         target_rt_tolerance: 200
       search_initial:
-<<<<<<< HEAD
         num_candidates: 1
         ms1_tolerance: 10
         ms2_tolerance: 15
         rt_tolerance: 300
-      search_output:
-        peptide_level_lfq: true
-        precursor_level_lfq: true
-=======
-        initial_num_candidates: 1
-        initial_ms1_tolerance: 10
-        initial_ms2_tolerance: 15
-        initial_rt_tolerance: 300
->>>>>>> ae7996f6
     fasta_paths:
       - source_url: https://datashare.biochem.mpg.de/public.php/dav/files/WTu3rFZHNeb3uG2/2024_01_12_human.fasta
     raw_paths:
@@ -156,20 +146,10 @@
         target_ms2_tolerance: -1
         target_rt_tolerance: -1
       search_initial:
-<<<<<<< HEAD
         num_candidates: 1
         ms1_tolerance: 100
         ms2_tolerance: 100
         rt_tolerance: 600
-      search_output:
-        peptide_level_lfq: true
-        precursor_level_lfq: true
-=======
-        initial_num_candidates: 1
-        initial_ms1_tolerance: 100
-        initial_ms2_tolerance: 100
-        initial_rt_tolerance: 600
->>>>>>> ae7996f6
     fasta_paths:
       - source_url: https://datashare.biochem.mpg.de/public.php/dav/files/WTu3rFZHNeb3uG2/2024_01_12_human.fasta
     raw_paths:
