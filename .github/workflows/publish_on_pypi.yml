--- conflicted
+++ resolved
@@ -1,16 +1,13 @@
 on:
   workflow_dispatch:
-<<<<<<< HEAD
-  pull_request:
-    types: [ labeled ]  # TODO remove this line when the workflow is ready to be used
-#  release:
-#    types: [published]  # TODO
-=======
     inputs:
       tag_to_release:
         description: 'Enter tag to release (example: v1.5.5)'
         required: true
->>>>>>> f3388fd8
+#  pull_request:
+#    types: [ labeled ]  # TODO remove this line when the workflow is ready to be used
+#  release:
+#    types: [published]  # TODO
 
 name: Publish on PyPi
 
