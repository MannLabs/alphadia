--- conflicted
+++ resolved
@@ -36,17 +36,10 @@
       shell: bash -l {0}
       run: conda info
     - name: Install mono
-<<<<<<< HEAD
-      shell: bash -l {0}
-      run: |
-        conda install mono
-
-=======
       if: ${{ !contains(inputs.os, 'windows') }}
       shell: bash -l {0}
       run: |
         conda install mono
->>>>>>> c4694e66
     - name: Perform pip installation with all stable dependencies
       shell: bash -l {0}
       run: |
