--- conflicted
+++ resolved
@@ -1,5 +1,3 @@
-<<<<<<< HEAD
-=======
 # Dependencies required for running the "loose" version of alphaDIA.
 # All dependencies that are also included in `requirements.txt` must be added also here (enforced by a test).
 numba
@@ -20,5 +18,4 @@
 pythonnet
 zstandard
 numpy<2 # test: tolerate_version avoid the breaking change in numpy >= 2
-scipy>=1.12.0 # test: tolerate_version
->>>>>>> e7e4b4a1
+scipy>=1.12.0 # test: tolerate_version