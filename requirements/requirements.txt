<<<<<<< HEAD
# Dependencies required for running AlphaDIA.
# If these are changed, use the "update_requirements" workflow to update the _requirements.freeze.txt files.
# alphaX
alpharaw>=0.3.1
alphatims>=1.0.8
alphabase>=1.5.0
peptdeep>=1.3.0
directlfq>=0.2.19
# others
argparse
seaborn
rocket_fft
xxhash
torchmetrics
transformers
pythonnet
=======
# Dependencies required for running the "stable" version of alphaDIA.
# Only usage of fixed versions is allowed, and all dependencies listed here must also be
# included in `requirements_loose.txt` (enforced by a test).
numba==0.59.1
argparse==1.4.0
alpharaw==0.4.5
alphatims==1.0.8
alphabase==1.5.0 # test: tolerate_version
peptdeep==1.3.0 # test: tolerate_version
neptune==1.10.4
seaborn==0.13.2
rocket_fft==0.2.5
xxhash==3.4.1
torchmetrics==1.4.0.post0
transformers==4.40.2
directlfq==0.2.19
pythonnet==3.0.3
zstandard==0.22.0
dask==2024.11.2
>>>>>>> e7e4b4a1
# not direct dependencies but we have to restrict the versions
dask==2024.11.2
numpy<2
scipy==1.12.0<|MERGE_RESOLUTION|>--- conflicted
+++ resolved
@@ -1,4 +1,3 @@
-<<<<<<< HEAD
 # Dependencies required for running AlphaDIA.
 # If these are changed, use the "update_requirements" workflow to update the _requirements.freeze.txt files.
 # alphaX
@@ -15,28 +14,6 @@
 torchmetrics
 transformers
 pythonnet
-=======
-# Dependencies required for running the "stable" version of alphaDIA.
-# Only usage of fixed versions is allowed, and all dependencies listed here must also be
-# included in `requirements_loose.txt` (enforced by a test).
-numba==0.59.1
-argparse==1.4.0
-alpharaw==0.4.5
-alphatims==1.0.8
-alphabase==1.5.0 # test: tolerate_version
-peptdeep==1.3.0 # test: tolerate_version
-neptune==1.10.4
-seaborn==0.13.2
-rocket_fft==0.2.5
-xxhash==3.4.1
-torchmetrics==1.4.0.post0
-transformers==4.40.2
-directlfq==0.2.19
-pythonnet==3.0.3
-zstandard==0.22.0
-dask==2024.11.2
->>>>>>> e7e4b4a1
 # not direct dependencies but we have to restrict the versions
-dask==2024.11.2
-numpy<2
+numpy<2 # test: tolerate_version avoid the breaking change in numpy >= 2
 scipy==1.12.0