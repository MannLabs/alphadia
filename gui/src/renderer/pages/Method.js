import * as React from 'react';
import styled from '@emotion/styled';
import { useMethod, useMethodDispatch } from '../logic/context';
<<<<<<< HEAD
import { Box, Typography, Alert, AlertTitle } from '@mui/material';
=======
import { Box, Typography, TextField, InputAdornment } from '@mui/material';
import SearchIcon from '@mui/icons-material/Search';
>>>>>>> 125cba41
import { Masonry } from '@mui/lab';
import { SingleSelect, MultiSelect, InputFileSelect, FileViewer, ParameterGroup } from '../components';
import WorkflowOverview from '../components/WorkflowOverview';
import { useSearchParams } from 'react-router-dom';

const FullWidthBox = styled(Box)(({ theme }) => ({
    width: '100%',
    marginBottom: '8px'
}))

const Files = () => {
    const method = useMethod();
    const dispatch = useMethodDispatch();

    return (
        <Box sx={{
            display: 'flex',
            flexDirection: 'column',
            height: '100%',

        }}>
            <Box sx={{ flex: '0 0 auto' }}>
                <FullWidthBox>
                    <SingleSelect
                        type="folder"
                        label="Output Folder"
                        active={method.output_directory.active}
                        path={method.output_directory.path}
                        tooltipText="Select the folder where you would like to save the output."
                        onChange={(path) => {dispatch({type: 'updateOutput', path: path})}}
                    />
                </FullWidthBox>
                <FullWidthBox>
                    <SingleSelect
                        label="Spectral Library"
                        active={method.library.active}
                        path={method.library.path}
                        tooltipText="Select the spectral library which you would like to use."
                        onChange={(path) => {dispatch({type: 'updateLibrary', path: path})}}
                    />
                </FullWidthBox>
                <FullWidthBox>
                    <MultiSelect
                        label="Fasta File(s)"
                        active={method.fasta_list.active}
                        path={method.fasta_list.path}
                        tooltipText="Select the fasta file which you would like to use."
                        onAppend={(path) => {dispatch({type: 'appendFasta', path: path})}}
                        onChange={(path) => {dispatch({type: 'updateFasta', path: path})}}
                    />
                </FullWidthBox>
                <FullWidthBox>
                    <InputFileSelect
                            active={method.raw_path_list.active}
                            path={method.raw_path_list.path}
                            onChange={(path) => {dispatch({type: 'appendFiles', path: path})}}
                    />
                </FullWidthBox>
            </Box>
            <FullWidthBox sx={{ flex: '1 1 auto'}}>
                <FileViewer
                    path={method.raw_path_list.path}
                    onChange={(path) => {dispatch({type: 'updateFiles', path: path})}}
                />
            </FullWidthBox>
        </Box>
    )
}

const Config = () => {
    const method = useMethod();
<<<<<<< HEAD

    const extractionBackend = method.config
        .find(group => group.id === 'search')
        ?.parameters.find(param => param.id === 'extraction_backend')
        ?.value;

    return (
        <Box>
            {extractionBackend === 'rust' && (
                <Box sx={{ marginBottom: 2 }}>
                    <Alert severity="info">
                        <AlertTitle>Limited Feature Set</AlertTitle>
                        The selected 'rust' extraction backend is superior in speed and performance, and recommended for Thermo and Sciex data.<br />
                        However, some features are not yet available:<br />
                        - transfer learning<br />
                        - multiplexing<br />
                        - processing Bruker files<br />
                        If you need these, you need to switch the backend to 'python' in the "Search" parameter group.
                    </Alert>
                </Box>
            )}
=======
    const [searchTerm, setSearchTerm] = React.useState('');

    return (
        <Box>
            <Box sx={{ mb: 2 }}>
                <TextField
                    fullWidth
                    variant="outlined"
                    size="small"
                    placeholder="Search parameters by name or description..."
                    value={searchTerm}
                    onChange={(e) => setSearchTerm(e.target.value)}
                    InputProps={{
                        startAdornment: (
                            <InputAdornment position="start">
                                <SearchIcon />
                            </InputAdornment>
                        ),
                    }}
                />
            </Box>
>>>>>>> 125cba41
            <Masonry columns={{ xs: 1, sm: 2, md: 2, lg: 3, xl: 3 }} spacing={1}>
                {method.config.map((parameterGroup, index) => (
                <ParameterGroup
                    key={parameterGroup.id}
                    parameterGroup={parameterGroup}
                    index={index}
                    searchTerm={searchTerm}
                />
                ))}
            </Masonry>
        </Box>
    )
}

const Method = () => {
    const [searchParams] = useSearchParams();
    const tab = searchParams.get('tab');

    return (
        <Box sx={{
            display: 'flex',
            flexDirection: 'column',
            height: '100%'
        }}>
            <Box sx={{ flex: '0 0 auto' }}>
                <WorkflowOverview />
            </Box>
            <Box sx={{ flex: '1 1 auto' }}>
                {tab === 'files' && <Files />}
                {tab === 'config' && <Config />}
            </Box>
        </Box>
    )
}

export default Method<|MERGE_RESOLUTION|>--- conflicted
+++ resolved
@@ -1,12 +1,8 @@
 import * as React from 'react';
 import styled from '@emotion/styled';
 import { useMethod, useMethodDispatch } from '../logic/context';
-<<<<<<< HEAD
-import { Box, Typography, Alert, AlertTitle } from '@mui/material';
-=======
-import { Box, Typography, TextField, InputAdornment } from '@mui/material';
+import { Box, Typography, Alert, AlertTitle, TextField, InputAdornment } from '@mui/material';
 import SearchIcon from '@mui/icons-material/Search';
->>>>>>> 125cba41
 import { Masonry } from '@mui/lab';
 import { SingleSelect, MultiSelect, InputFileSelect, FileViewer, ParameterGroup } from '../components';
 import WorkflowOverview from '../components/WorkflowOverview';
@@ -78,8 +74,7 @@
 
 const Config = () => {
     const method = useMethod();
-<<<<<<< HEAD
-
+    const [searchTerm, setSearchTerm] = React.useState('');
     const extractionBackend = method.config
         .find(group => group.id === 'search')
         ?.parameters.find(param => param.id === 'extraction_backend')
@@ -100,11 +95,6 @@
                     </Alert>
                 </Box>
             )}
-=======
-    const [searchTerm, setSearchTerm] = React.useState('');
-
-    return (
-        <Box>
             <Box sx={{ mb: 2 }}>
                 <TextField
                     fullWidth
@@ -122,7 +112,6 @@
                     }}
                 />
             </Box>
->>>>>>> 125cba41
             <Masonry columns={{ xs: 1, sm: 2, md: 2, lg: 3, xl: 3 }} spacing={1}>
                 {method.config.map((parameterGroup, index) => (
                 <ParameterGroup
