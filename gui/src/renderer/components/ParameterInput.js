import * as React from 'react'
import styled from '@emotion/styled'
<<<<<<< HEAD
import { Tooltip, tooltipClasses } from '@mui/material'

import { Box, Chip, Button, Checkbox, FormControl, MenuItem, Select, Stack, Typography, TextField } from '@mui/material'
=======
import { useTheme } from '@mui/material/styles';
import { Box, Chip, Button, Checkbox, FormControl, MenuItem, Select, Stack, Tooltip, Typography, TextField } from '@mui/material'
>>>>>>> a136f174

const StyledCheckbox = styled(Checkbox)(({ theme }) => ({
    padding: 0.5
}))

const InfoTooltip = styled(({ className, ...props }) => (
    <Tooltip {...props} classes={{ popper: className }} placement="right-start" />
))(({ theme }) => ({
    [`& .${tooltipClasses.tooltip}`]: {
        backgroundColor: theme.palette.background.default,
        color: theme.palette.text.primary,
        maxWidth: 400,
        fontSize: theme.typography.pxToRem(12),
        padding: '8px 12px',
        boxShadow: `0px 0px 10px 0px rgba(0, 0, 0, 0.1)`,
        border: `1px solid ${theme.palette.divider}`,
        '& .MuiTypography-root': {
            fontSize: 'inherit'
        }
    },
}));

const SingleFolderSelection = ({parameter, onChange = () => {}}) => {

    const handleSelect = () => {
        window.electronAPI.getSingleFolder().then((folder) => {
            onChange(folder);
        }).catch((err) => {
            console.log(err);
        })
    }
    const folderName = parameter ? parameter.replace(/^.*[\\\/]/, '') : ''

    return (
        <>
            {folderName == ''? '':
                <Chip
                label={folderName}
                onDelete={() => {onChange("")}}
                size="small"
                />
            }
            <Button
                variant="outlined"
                size="small"
                sx={{width: "150px"}}
                onClick={handleSelect}>
                Select Folder
            </Button>
        </>

    )
}

const ParameterInput = ({
        parameter,
        parameter_group_id,
        onChange = () => {},
        sx
    }) => {

        let input = null;

        parameter.value = parameter.value === undefined ? parameter.default : parameter.value

        switch (parameter.type) {
            case "integer":
                input = (
                    <TextField
                    id="outlined-number"
                    type="number"
                    variant="standard"
                    size="small"
                    sx = {{width: "150px"}}
                    value={parameter.value}
                    onChange={(event) => {onChange(parseInt(event.target.value))}}
                    inputProps={{step: "1", lang:"en-US"}}
                />)
                break;
            case "float":
                input = (
                    <TextField
                    id="outlined-number"
                    type="number"
                    variant="standard"
                    size="small"
                    sx = {{width: "150px"}}
                    value={parameter.value}
                    onChange={(event) => {onChange(parseFloat(event.target.value))}}
                    inputProps={{step: "0.01", lang:"en-US"}}
                />)
                break;
            case "string":
                input = (
                    <TextField
                    id="outlined-number"
                    type="text"
                    variant="standard"
                    size="small"
                    sx = {{width: "150px"}}
                    value={parameter.value}
                    onChange={(event) => {onChange(event.target.value)}}
                />)
                break;
            case "boolean":
                input = (
                    <Box sx={{width: "150px"}}>
                        <StyledCheckbox
                            checked={parameter.value}
                            size='small'
                            onChange={(event) => {onChange(event.target.checked)}}
                            />
                    </Box>
                )
                break;
            case "dropdown":
                input = (
                    <FormControl variant="standard" size="small" sx={{width: "150px", minHeight: "0px"}}>
                        <Select
                            value={parameter.value}
                            onChange={(event) => {onChange(event.target.value)}}
                            >
                            {parameter.options.map((option) => {
                                return (
                                    <MenuItem value={option}>{option}</MenuItem>
                                )
                            })}
                        </Select>
                    </FormControl>
                )
                break;
            case "integer_range":
                input = (
                    <Box sx={{width: "150px"}}>
                    <TextField
                        id="outlined-number"
                        type="number"
                        variant="standard"
                        size="small"
                        sx = {{width: "70px"}}
                        value={parameter.value[0]}
                        onChange={(event) => {onChange([parseInt(event.target.value), parameter.value[1]])}}
                        inputProps={{step: "1", lang:"en-US"}}
                    />
                    <TextField
                        id="outlined-number"
                        type="number"
                        variant="standard"
                        size="small"
                        sx = {{width: "70px", marginLeft: "10px"}}
                        value={parameter.value[1]}
                        onChange={(event) => {onChange([parameter.value[0], parseInt(event.target.value)])}}
                        inputProps={{step: "1", lang:"en-US"}}
                    />
                    </Box>)
                break;

            case "float_range":
                input = (
                    <Box sx={{width: "150px"}}>
                    <TextField
                        id="outlined-number"
                        type="number"
                        variant="standard"
                        size="small"
                        sx = {{width: "70px"}}
                        value={parameter.value[0]}
                        onChange={(event) => {onChange([parseFloat(event.target.value), parameter.value[1]])}}
                        inputProps={{step: "0.01", lang:"en-US"}}
                    />
                    <TextField
                        id="outlined-number"
                        type="number"
                        variant="standard"
                        size="small"
                        sx = {{width: "70px", marginLeft: "10px"}}
                        value={parameter.value[1]}
                        onChange={(event) => {onChange([parameter.value[0], parseFloat(event.target.value)])}}
                        inputProps={{step: "0.01", lang:"en-US"}}
                    />
                    </Box>)
                break;
            case "singleFolderSelection":
                input = (
                    <SingleFolderSelection
                        parameter={parameter.value}
                        onChange={onChange}
                    />)
                break;

            case "multi_select":
                input = (
                    <FormControl variant="standard" size="small" sx={{width: "150px", minHeight: "0px"}}>
                        <Select
                            multiple
                            value={parameter.value}
                            onChange={(event) => {onChange(event.target.value)}}
                            renderValue={(selected) => (
                                <Typography>
                                    {selected.length} selected
                                </Typography>
                            )}
                        >
                            {parameter.options.map((option) => (
                                <MenuItem key={option} value={option}>
                                    {option}
                                </MenuItem>
                            ))}
                        </Select>
                    </FormControl>
                )
                break;

            default:
                input = (
                    <Typography>
                        {parameter.value}
                    </Typography>
                )
        }

    // make Grid which takes 100% of the height
    // The last row should grow to fill the remaining space
    let default_text = parameter.type === "boolean" ? (parameter.default ? "true" : "false") : parameter.default
    return (

            <Stack
            direction="row"
            justifyContent="space-between"
            alignItems="center"
            spacing={2}
            sx={{minHeight: "30px"}}
            >
<<<<<<< HEAD
            <InfoTooltip title={
                <Stack spacing={0.5}>
                    <Typography sx={{ fontWeight: 'bold' }}>{parameter.name}</Typography>
                    <Typography sx={{ fontFamily: 'monospace' }}>{`[${parameter_group_id}.${parameter.id}]`}</Typography>
                    <Typography>{parameter.description}</Typography>
                </Stack>
            }>
                <Typography sx={{fontWeight: 400, fontSize: "12px"}}>
=======

            <Tooltip title = {`[${parameter_group_id}.${parameter.id}] ${parameter.description} (default: ${default_text})`} disableInteractive>
                <Typography sx={{fontWeight: 400, fontSize: "12px",
                color: parameter.value !== parameter.default ? useTheme().palette.primary.main : 'inherit'}}>
>>>>>>> a136f174
                    {parameter.name}
                </Typography>
            </InfoTooltip>
                {input}

            </Stack>


    )
}

export default ParameterInput<|MERGE_RESOLUTION|>--- conflicted
+++ resolved
@@ -1,13 +1,8 @@
 import * as React from 'react'
 import styled from '@emotion/styled'
-<<<<<<< HEAD
 import { Tooltip, tooltipClasses } from '@mui/material'
 
 import { Box, Chip, Button, Checkbox, FormControl, MenuItem, Select, Stack, Typography, TextField } from '@mui/material'
-=======
-import { useTheme } from '@mui/material/styles';
-import { Box, Chip, Button, Checkbox, FormControl, MenuItem, Select, Stack, Tooltip, Typography, TextField } from '@mui/material'
->>>>>>> a136f174
 
 const StyledCheckbox = styled(Checkbox)(({ theme }) => ({
     padding: 0.5
@@ -241,7 +236,6 @@
             spacing={2}
             sx={{minHeight: "30px"}}
             >
-<<<<<<< HEAD
             <InfoTooltip title={
                 <Stack spacing={0.5}>
                     <Typography sx={{ fontWeight: 'bold' }}>{parameter.name}</Typography>
@@ -250,12 +244,6 @@
                 </Stack>
             }>
                 <Typography sx={{fontWeight: 400, fontSize: "12px"}}>
-=======
-
-            <Tooltip title = {`[${parameter_group_id}.${parameter.id}] ${parameter.description} (default: ${default_text})`} disableInteractive>
-                <Typography sx={{fontWeight: 400, fontSize: "12px",
-                color: parameter.value !== parameter.default ? useTheme().palette.primary.main : 'inherit'}}>
->>>>>>> a136f174
                     {parameter.name}
                 </Typography>
             </InfoTooltip>
