
    {
    "library": {
        "active": true,
        "required": false,
        "path": ""
    },
    "fasta_list": {
        "active": true,
        "required": false,
        "path": [
        ]
    },
    "raw_path_list": {
        "active": true,
        "required": false,
        "path": [
        ]
    },
    "output_directory": {
        "active": true,
        "required": true,
        "path": ""
    },
    "config": [
        {
            "id": "general",
            "name": "General",
            "hidden": false,
            "parameters": [
                {
                    "id": "thread_count",
                    "name": "Number of Threads",
                    "default": 10,
                    "description": "Number of threads to use for parallel processing.",
                    "type": "integer"
                },
                {
                    "id": "reuse_quant",
                    "name": "Reuse Ion Quantities",
                    "default": false,
                    "description": "AlphaDIA will save the quantification results in the project file. If this option is enabled, the quantitative features will be reused for subsequent searches of the same file.",
                    "type": "boolean"
                },
                {
                    "id": "use_gpu",
                    "name": "Use GPU",
                    "default": true,
                    "description": "AlphaDIA will use the GPU for some processing steps like library prediction and scoring.",
                    "type": "boolean"
                },
                {
                    "id": "log_level",
                    "name": "Log Level",
                    "default": "INFO",
                    "description": "Log level for the console output.",
                    "type": "dropdown",
                    "options": [
                        "DEBUG",
                        "INFO",
                        "PROGRESS",
                        "WARNING",
                        "ERROR"
                    ]
                }
            ]
        },
        {
            "id": "multistep_search",
            "name": "Multi-step Search",
            "hidden": false,
            "parameters": [
                {
                    "id": "transfer_step_enabled",
                    "name": "Transfer Learning Step (Experimental)",
                    "default": false,
                    "description": "Whether to perform a 'transfer learning' step before the first search. All parameters set here will also be used for this step (except those required to switch on the specific behaviour of this step).",
                    "type": "boolean"
                },
                {
                    "id": "mbr_step_enabled",
                    "name": "MBR Search Step (Experimental)",
                    "default": false,
                    "description": "Whether to perform a 'second search' step after the first search. All parameters set here will also be used for this step (except those required to switch on the specific behaviour of this step).",
                    "type": "boolean"
                }
            ]
        },
        {
            "id": "library_prediction",
            "name": "Library prediction",
            "hidden": false,
            "parameters": [
                {
                    "id": "predict",
                    "name": "Predict Library",
                    "default": false,
                    "description": "Use alphaPeptDeep to predict peptide. \n If a FASTA file is provided an in silico digest will be performed. \n If a spectral library is provided precursor properties for library precursor will be performed.",
                    "type": "boolean"
                },
                {
                    "id": "enzyme",
                    "name": "Enzyme",
                    "default": "trypsin",
                    "description": "Enzyme used for in-silico digest.",
                    "type": "dropdown",
                    "options": [
                        "arg-c",
                        "asp-n",
                        "bnps-skatole",
                        "caspase 1",
                        "caspase 2",
                        "caspase 3",
                        "caspase 4",
                        "caspase 5",
                        "caspase 6",
                        "caspase 7",
                        "caspase 8",
                        "caspase 9",
                        "caspase 10",
                        "chymotrypsin high specificity",
                        "chymotrypsin low specificity",
                        "chymotrypsin",
                        "clostripain",
                        "cnbr",
                        "enterokinase",
                        "factor xa",
                        "formic acid",
                        "glutamyl endopeptidase",
                        "glu-c",
                        "granzyme b",
                        "hydroxylamine",
                        "iodosobenzoic acid",
                        "lys-c",
                        "lys-n",
                        "ntcb",
                        "pepsin ph1.3",
                        "pepsin ph2.0",
                        "proline endopeptidase",
                        "proteinase k",
                        "staphylococcal peptidase i",
                        "thermolysin",
                        "thrombin",
                        "trypsin_full",
                        "trypsin_exception",
                        "trypsin_not_p",
                        "trypsin",
                        "trypsin/p",
                        "non-specific",
                        "no-cleave"
                    ]
                },
                {
                    "id": "fixed_modifications",
                    "name": "Fixed modifications",
                    "default": "Carbamidomethyl@C",
                    "description": "Fixed modifications for in-silico digest. Semicolon separated list \n Format: Modification@AminoAcid \n Example: Carbamidomethyl@C;Dimethyl@N-term",
                    "type": "string"
                },
                {
                    "id": "variable_modifications",
                    "name": "Variable modifications",
                    "default": "Oxidation@M;Acetyl@Protein_N-term",
                    "description": "Variable modifications for in-silico digest. At the moment localisation is not supported. Semicolon separated list \n Example: Oxidation@M;Acetyl@ProteinN-term",
                    "type": "string"
                },
                {
                    "id": "max_var_mod_num",
                    "name": "Maximum variable modifications",
                    "default": 2,
                    "description": "Variable modifications for in-silico digest. At the moment localisation is not supported. Semicolon separated list \n Example: Oxidation@M;Acetyl@ProteinN-term",
                    "type": "integer"
                },
                {
                    "id": "missed_cleavages",
                    "name": "Missed cleavages",
                    "default": 1,
                    "description": "Number of missed cleavages for in-silico digest.",
                    "type": "integer"
                },
                {
                    "id": "precursor_len",
                    "name": "Precursor length",
                    "default": [7, 35],
                    "description": "Number of amino acids of generated precursors.",
                    "type": "integer_range"
                },

                {
                    "id": "precursor_charge",
                    "name": "Precursor charge",
                    "default": [2, 4],
                    "description": "Charge states of generated precursors.",
                    "type": "integer_range"
                },
                {
                    "id": "precursor_mz",
                    "name": "Precursor mz",
                    "default": [400.0, 1200.0],
                    "description": "Size limit for generated precursors.",
                    "type": "float_range"
                },
                {
                    "id": "fragment_mz",
                    "name": "Fragment mz",
                    "default": [200.0, 2000.0],
                    "description": "Size limit for generated fragments.",
                    "type": "float_range"
                },
                {
                    "id": "fragment_types",
                    "name": "Fragment types",
                    "default": ["b", "y"],
                    "description":  "List of fragment types to quantify in the library. The PeptDeep model must support the chosen fragment types.",
                    "type": "multi_select",
                    "options": [
                        "b",
                        "y",
                        "b_modloss",
                        "y_modloss",
                        "a",
                        "c",
                        "x",
                        "z",
                        "b_H2O",
                        "y_H2O",
                        "b_NH3",
                        "y_NH3",
                        "c_lossH",
                        "z_addH"
                    ]
                },
                {
                    "id": "max_fragment_charge",
                    "name": "Maximum fragment charge",
                    "default": 2,
                    "description": "Fragments will be generated up to this charge state. Must be supported by the chosen PeptDeep model.",
                    "type": "integer"
                },
                {
                    "id": "nce",
                    "name": "Normalized collision energy",
                    "default": 25.0,
                    "description": "Normalized collision energy for fragment generation.",
                    "type": "float"
                },
                {
                    "id": "instrument",
                    "name": "Instrument",
                    "default": "Lumos",
                    "description": "Instrument used for ms2 spectrum prediction.",
                    "type": "dropdown",
                    "options": [
                        "Astral",
                        "QE",
                        "timsTOF",
                        "SciexTOF",
                        "Lumos",
                        "Eclipse",
                        "Velos",
                        "Elite",
                        "OrbitrapTribrid",
                        "ThermoTribrid",
                        "QE+",
                        "QEHF",
                        "QEHFX",
                        "Exploris",
                        "Exploris480"
                    ]
                },
                {
                    "id": "peptdeep_model_path",
                    "name": "PeptDeep Model Path",
                    "default": null,
                    "description": "Select a custom PeptDeep model for library prediction. This can be a DDA or DIA trained model. Please make sure that you use the same instrument type and NCE for prediction as the model was trained on.",
                    "type": "singleFolderSelection"
                },
                {
                    "id": "peptdeep_model_type",
                    "name": "PeptDeep Model Type",
                    "default": "generic",
                    "description": "Select a custom pretrained PeptDeep model for library prediction. Possible values are 'generic', 'phospho' and 'digly'.",
                    "type": "dropdown",
                    "options": [
                        "generic",
                        "phospho",
                        "digly"
                    ]
                }

            ]
        },
        {
            "id": "search",
            "name": "Search",
            "hidden": false,
            "parameters": [
                {
                    "id": "target_ms1_tolerance",
                    "name": "MS1 Tolerance",
                    "default": 5,
                    "description": "MS1 tolerance in ppm. Search windows are optimized and calibrated during processing. The window is reduced until this tolerance is reached.",
                    "type": "float"
                },
                {
                    "id": "target_ms2_tolerance",
                    "name": "MS2 Tolerance",
                    "default": 10,
                    "description": "MS2 tolerance in ppm. Search windows are optimized and calibrated during processing. The window is reduced until this tolerance is reached.",
                    "type": "float"
                },
                {
                    "id": "target_mobility_tolerance",
                    "name": "Mobility Tolerance",
                    "default": 0.0,
                    "description": "Mobility tolerance in 1/K_0. Search windows are optimized and calibrated during processing. The window is reduced until this tolerance is reached. Set to enable automatic optimization.",
                    "type": "float"
                },
                {
                    "id": "target_rt_tolerance",
                    "name": "RT Tolerance",
                    "default": 0.0,
                    "description": "Retention time tolerance in seconds if greater than 1 or as a proportion of the gradient length if less than 1. Search windows are optimized and calibrated during processing. The window is reduced until this tolerance is reached. Automatic optimization is enabled if set to 0.",
                    "type": "float"
                },
                {
                    "id": "channel_filter",
                    "name": "Channel Filter",
<<<<<<< HEAD
                    "value": "",
                    "description": "Comma separated list eg. 1,2,3. Only precursors with matching channels will be loaded. Leave empty to load only the default unmultiplexed channel (0).",
=======
                    "default": "",
                    "description": "Comma separated list eg. 1,2,3. Only precursors with matching channels will be loaded. Leave empty to load all available channels.",
>>>>>>> c8aa2f4b
                    "type": "string"
                },
                {
                    "id": "exclude_shared_ions",
                    "name": "Exclude Shared Ions",
                    "default": true,
                    "description": "When searching a multiplexed sample some fragment ions are not specific for a single channel. If this option is enabled, these ions will be excluded from the search.",
                    "type": "boolean"
                },
                {
                    "id": "compete_for_fragments",
                    "name": "Compete for Fragments",
                    "default": true,
                    "description": "If enabled, precursors will compete for fragment ions.",
                    "type": "boolean"
                },
                {
                    "id": "target_num_candidates",
                    "name": "Number of Candidates",
                    "default": 2,
                    "description": "For every precursor in the library a number of top scoring candidates will be extracted. This number is the maximum number of candidates that will be extracted per precursor.",
                    "type": "integer"
                },

                {
                    "id": "quant_window",
                    "name": "Quant window",
                    "default": 3,
                    "description": "Number of datapoints next to the apex that are used for quantification. E.g. 3 means 3 datapoints on each side of the apex are used for quantification.",
                    "type": "integer"

                },
                {
                    "id": "quant_all",
                    "name": "Use all MS2 observations",
                    "default": true,
                    "description": "Use all MS2 observations for quantification. If disabled only the best scoring observation is used for quantification. Recommended for synchro-PASEF data.",
                    "type": "boolean"

                }
            ]
        },
        {
            "id": "fdr",
            "name": "False Discovery Rate Correction",
            "hidden": false,
            "parameters": [
                {
                    "id": "fdr",
                    "name": "FDR",
                    "default": 0.01,
                    "description": "Maximum false discovery rate for PSMs.",
                    "type": "float"
                },
                {
                    "id": "group_level",
                    "name": "Inference Level",
                    "default": "proteins",
                    "description": "Inference level for FDR correction.",
                    "type": "dropdown",
                    "options": [
                        "genes",
                        "proteins"
                    ]
                },
                {
                    "id": "inference_strategy",
                    "name": "Inference Strategy",
                    "default": "heuristic",
                    "description": "Inference strategy for protein groups. \n library: Protein groups are used as reported in the library. \n maximum_parsimony: Protein groups are inferred using the maximum parsimony principle. \n heursitic: Protein groups are inferred using maximum parsimony with grouping.",
                    "type": "dropdown",
                    "options": [
                        "library",
                        "maximum_parsimony",
                        "heuristic"
                    ]
                },
                {
                    "id": "channel_wise_fdr",
                    "name": "Channel wise FDR",
                    "default": false,
                    "description": "In the initial pass before propagating identifications the FDR is calculated for each channel separately. This can be usefull if the composition of the channels differs drastically.",
                    "type": "boolean"
                },
                {
                    "id": "keep_decoys",
                    "name": "Keep Decoys",
                    "default": false,
                    "description": "If enabled, decoy PSMs will be retained in the output.",
                    "type": "boolean"
                },
                {
                    "id": "enable_two_step_classifier",
                    "name": "Two Step Classifier (Experimental)",
                    "default": false,
                    "description": "If enabled, a two step classifier consisting of a linear filter and a neural network will be used.",
                    "type": "boolean"
                },
                {
                    "id": "two_step_classifier_max_iterations",
                    "name": "Two Step Classifier Max Iterations (Experimental)",
                    "default": 5,
                    "description": "If two step classifier is enabled, this sets the maximum number of iterations for training the classifier.",
                    "type": "integer"
                },
                {
                    "id": "enable_nn_hyperparameter_tuning",
                    "name": "Hyperparameter Tuning (Experimental)",
                    "default": false,
                    "description": "If enabled, the hyperparameters of the neural network like the batch size and learning rate will be tuned.",
                    "type": "boolean"
                }
            ]
        },
        {
            "id": "search_initial",
            "name": "Initial Search Settings",
            "hidden": true,
            "parameters": [
                {
                    "id": "initial_num_candidates",
                    "name": "Number of Candidates",
                    "default": 1,
                    "description": "Initial number of candidates to extract per precursor.",
                    "type": "integer"
                },
                {
                    "id": "initial_ms1_tolerance",
                    "name": "MS1 Tolerance",
                    "default": 30,
                    "description": "Initial MS1 tolerance in ppm. ",
                    "type": "float"
                },
                {
                    "id": "initial_ms2_tolerance",
                    "name": "MS2 Tolerance",
                    "default": 30,
                    "description": "Initial MS2 tolerance in ppm.",
                    "type": "float"
                },
                {
                    "id": "initial_mobility_tolerance",
                    "name": "Mobility Tolerance",
                    "default": 0.1,
                    "description": "Initial mobility tolerance in 1/K_0.",
                    "type": "float"
                },
                {
                    "id": "initial_rt_tolerance",
                    "name": "RT Tolerance",
                    "default": 0.5,
                    "description": "Initial retention time tolerance in seconds if greater than 1 or as a proportion of the gradient length if less than 1.",
                    "type": "float"
                }
            ]
        },
        {
            "id": "multiplexing",
            "name": "Multiplexing",
            "hidden": true,
            "parameters": [
                {
                    "id": "enabled",
                    "name": "Enable Multiplexing",
                    "default": false,
                    "description": "Quantify and score identification across non-isobaric labled channels.",
                    "type": "boolean"
                },
                {
                    "id": "target_channels",
                    "name": "Target Channels",
                    "default": "4,8",
                    "description": "Target channels contain regular samples and are used for quantification.",
                    "type": "string"
                },
                {
                    "id": "decoy_channel",
                    "name": "Decoy Channel",
                    "default": 12,
                    "description": "Non-existant channel used for decoy identifications.",
                    "type": "integer"
                },
                {
                    "id": "reference_channel",
                    "name": "Reference Channel",
                    "default": 0,
                    "description": "The reference channel is only used for guiding identification and is not used for quantification. Some features will be calculated with respect to the reference channel.",
                    "type": "integer"
                },
                {
                    "id": "competetive_scoring",
                    "name": "Competetive Scoring",
                    "default": true,
                    "description": "If enabled, only the best scoring candidate per target decoy pair is retained.",
                    "type": "boolean"
                }
            ]
        },
        {
            "id": "search_output",
            "name": "Search output",
            "hidden": true,
            "parameters": [
                {
                    "id": "min_k_fragments",
                    "name": "Minimum number of fragments",
                    "default": 12,
                    "description": "Minimum number of fragments required for quantification.",
                    "type": "integer"
                },
                {
                    "id": "min_correlation",
                    "name": "Minimum correlation",
                    "default": 0.9,
                    "description": "Minimum correlation required for quantification.",
                    "type": "float"
                },
                {
                    "id": "num_samples_quadratic",
                    "name": "Number of samples for quadratic fit",
                    "default": 50,
                    "description": "Number of samples used for quadratic fit.",
                    "type": "integer"
                },
                {
                    "id": "min_nonnan",
                    "name": "Minimum number of non-nan values",
                    "default": 3,
                    "description": "Minimum number of non-nan values required for quantification.",
                    "type": "integer"
                },
                {
                    "id": "normalize_lfq",
                    "name": "Normalize LFQ",
                    "default": true,
                    "description": "If enabled, the LFQ values will be normalized.",
                    "type": "boolean"
                },
                {
                    "id": "peptide_level_lfq",
                    "name": "Peptide level LFQ",
                    "default": false,
                    "description": "Perform label free quantification on peptide level and report as peptide matrix.",
                    "type": "boolean"
                },
                {
                    "id": "precursor_level_lfq",
                    "name": "Precursor level LFQ",
                    "default": false,
                    "description": "Perform label free quantification on precursor level and report as precursor matrix.",
                    "type": "boolean"
                },
                {
                    "id": "save_fragment_quant_matrix",
                    "name": "Save Fragment Quant Matrix",
                    "value": false,
                    "description": "Save the fragment quantity matrix to disk.",
                    "type": "boolean"
                }
            ]
        },
        {
            "id": "transfer_library",
            "name": "Transfer Library",
            "hidden": true,
            "parameters": [
                {
                    "id": "enabled",
                    "name": "Enabled",
                    "default": false,
                    "description": "If true, transfer learnin training dataset is created.",
                    "type": "boolean"
                },
                {
                    "id": "fragment_types",
                    "name": "Fragment types",
                    "default": ["b", "y"],
                    "description": "List of fragment types to quantify in the library.",
                    "type": "multi_select",
                    "options": [
                        "b",
                        "y",
                        "b_modloss",
                        "y_modloss",
                        "a",
                        "c",
                        "x",
                        "z",
                        "b_H2O",
                        "y_H2O",
                        "b_NH3",
                        "y_NH3",
                        "c_lossH",
                        "z_addH"
                    ]
                },
                {
                    "id": "max_charge",
                    "name": "Maximum charge",
                    "default": 2,
                    "description": "Maximum charge for fragments.",
                    "type": "integer"
                },
                {
                    "id": "top_k_samples",
                    "name": "Top k samples",
                    "default": 3,
                    "description": "If a given precursor appears multiple times in an experiment, only the top_k_samples with the highest scores are included in the library.",
                    "type": "integer"
                },
                {
                    "id": "norm_delta_max",
                    "name": "Norm delta max",
                    "default": true,
                    "description": "Perform advanced rt calibration. \nIf set to false retention times will be normalised by the maximum retention time observed in the experiment. \nIf set to true, a combination of maximum normalisation and deviation from the calibration curve will be used.",
                    "type": "boolean"
                },
                {
                    "id": "precursor_correlation_cutoff",
                    "name": "Precursor correlation cutoff",
                    "default": 0.5,
                    "description": "Use only precursors for ms2 training with a median XIC correlation above this threshold.",
                    "type": "float"
                },
                {
                    "id": "fragment_correlation_ratio",
                    "name": "Fragment correlation ratio",
                    "default": 0.75,
                    "description": "Include only fragments with a XIC correlation at least 0.75 of the median for all fragments.",
                    "type": "float"
                }
            ]
        },
        {
            "id": "transfer_learning",
            "name": "Transfer Learning",
            "hidden": true,
            "parameters": [
                {
                    "id": "enabled",
                    "name": "Enabled",
                    "default": false,
                    "description": "If true, a custom peptdeep model will be created using the transfer learned library.",
                    "type": "boolean"
                },
                {
                    "id": "batch_size",
                    "name": "Batch size",
                    "default": 2000,
                    "description": "Number of precursors per batch.",
                    "type": "integer"
                },
                {
                    "id": "max_lr",
                    "name": "Maximum learning rate",
                    "default": 0.0001,
                    "description": "Maximum learning rate per batch. \nThe maximum learning rate will be reached after a warmup phase and decreased using a plateau scheduler.",
                    "type": "float"
                },
                {
                    "id": "train_fraction",
                    "name": "Train fraction",
                    "default": 0.7,
                    "description": "Fraction of the dataset used for training.",
                    "type": "float"
                },
                {
                    "id": "validation_fraction",
                    "name": "Validation fraction",
                    "default": 0.2,
                    "description": "Fraction of the dataset used for validation.",
                    "type": "float"
                },
                {
                    "id": "test_fraction",
                    "name": "Test fraction",
                    "default": 0.1,
                    "description": "Fraction of the dataset used for testing.",
                    "type": "float"
                },

                {
                    "id": "test_interval",
                    "name": "Test interval",
                    "default": 1,
                    "description": "Test every n intervals.",
                    "type": "integer"
                },
                {
                    "id": "lr_patience",
                    "name": "Learning rate patience",
                    "default": 3,
                    "description": "Learning rate patience after which the lr will be halved.",
                    "type": "integer"
                },
                {
                    "id": "epochs",
                    "name": "Number of epochs",
                    "default": 51,
                    "description": "Maximum number of epochs.",
                    "type": "integer"
                },
                {
                    "id": "warmup_epochs",
                    "name": "Warmup epochs",
                    "default": 5,
                    "description": "Number of warmup epochs during which the lr is ramped up.",
                    "type": "integer"
                },
                {
                    "id": "nce",
                    "name": "Normalized collision energy",
                    "default": 25,
                    "description": "Normalised collision energy encoded during training.",
                    "type": "float"
                },
                {
                    "id": "instrument",
                    "name": "Instrument",
                    "default": "Lumos",
                    "description": "Instrument type encoded during training. \nThe same instrument type must be used for prediction using the trained model.",
                    "type": "dropdown",
                    "options": [
                        "Astral",
                        "QE",
                        "timsTOF",
                        "SciexTOF",
                        "Lumos",
                        "Eclipse",
                        "Velos",
                        "Elite",
                        "OrbitrapTribrid",
                        "ThermoTribrid",
                        "QE+",
                        "QEHF",
                        "QEHFX",
                        "Exploris",
                        "Exploris480"
                    ]
                }
            ]
        }
    ]
}<|MERGE_RESOLUTION|>--- conflicted
+++ resolved
@@ -326,13 +326,8 @@
                 {
                     "id": "channel_filter",
                     "name": "Channel Filter",
-<<<<<<< HEAD
-                    "value": "",
+                    "default": "",
                     "description": "Comma separated list eg. 1,2,3. Only precursors with matching channels will be loaded. Leave empty to load only the default unmultiplexed channel (0).",
-=======
-                    "default": "",
-                    "description": "Comma separated list eg. 1,2,3. Only precursors with matching channels will be loaded. Leave empty to load all available channels.",
->>>>>>> c8aa2f4b
                     "type": "string"
                 },
                 {
