--- conflicted
+++ resolved
@@ -93,7 +93,6 @@
             "hidden": false,
             "parameters": [
                 {
-<<<<<<< HEAD
                     "id": "target_ms1_tolerance",
                     "name": "MS1 Tolerance",
                     "default": 5,
@@ -163,19 +162,6 @@
                     "name": "Use all MS2 observations",
                     "default": true,
                     "description": "Use all MS2 observations for quantification. If disabled only the best scoring observation is used for quantification. Recommended for synchro-PASEF data.",
-=======
-                    "id": "transfer_step_enabled",
-                    "name": "Transfer Learning Step (Experimental)",
-                    "default": false,
-                    "description": "Whether to perform a 'transfer learning' step before the first search. Will set `transfer_library.enabled=True` and `transfer_learning.enabled=True` for this step. All other parameters set here will also be used for this step.",
-                    "type": "boolean"
-                },
-                {
-                    "id": "mbr_step_enabled",
-                    "name": "MBR Search Step (Experimental)",
-                    "default": false,
-                    "description": "Whether to perform a 'second search' step after the first search. Will set `fdr.inference_strategy='library'` and `search.target_num_candidates=5` and overwrite `search.target_ms1_tolerance`/`search.target_ms2_tolerance` with optimal values from the previous step. All other parameters set here will also be used for this step.",
->>>>>>> 48cf86f7
                     "type": "boolean"
                 }
             ]
