--- conflicted
+++ resolved
@@ -5,11 +5,7 @@
         "required": false,
         "path": ""
     },
-<<<<<<< HEAD
-    "fasta": {
-=======
     "fasta_list": {
->>>>>>> 14d2f905
         "active": true,
         "required": false,
         "path": [
